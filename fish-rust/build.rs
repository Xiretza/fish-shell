fn main() -> miette::Result<()> {
    cc::Build::new().file("src/compat.c").compile("libcompat.a");

    if cc::Build::new()
        .file("src/cfg/w_exitcode.cpp")
        .try_compile("/dev/null")
        .is_ok()
    {
        println!("cargo:rustc-cfg=HAVE_WAITSTATUS_SIGNAL_RET");
    }

    if cc::Build::new()
        .file("src/cfg/spawn.c")
        .try_compile("/dev/null")
        .is_ok()
    {
        println!("cargo:rustc-cfg=FISH_USE_POSIX_SPAWN");
    }

    let rust_dir = std::env::var("CARGO_MANIFEST_DIR").expect("Env var CARGO_MANIFEST_DIR missing");
    let target_dir =
        std::env::var("FISH_RUST_TARGET_DIR").unwrap_or(format!("{}/{}", rust_dir, "target/"));
    let fish_src_dir = format!("{}/{}", rust_dir, "../src/");

    // Where cxx emits its header.
    let cxx_include_dir = format!("{}/{}", target_dir, "cxxbridge/rust/");

    // If FISH_BUILD_DIR is given by CMake, then use it; otherwise assume it's at ../build.
    let fish_build_dir =
        std::env::var("FISH_BUILD_DIR").unwrap_or(format!("{}/{}", rust_dir, "../build/"));

    // Where autocxx should put its stuff.
    let autocxx_gen_dir = std::env::var("FISH_AUTOCXX_GEN_DIR")
        .unwrap_or(format!("{}/{}", fish_build_dir, "fish-autocxx-gen/"));

    detect_features();

    // Emit cxx junk.
    // This allows "Rust to be used from C++"
    // This must come before autocxx so that cxx can emit its cxx.h header.
    let source_files = vec![
        "src/abbrs.rs",
        "src/ast.rs",
        "src/complete.rs",
        "src/env/env_ffi.rs",
<<<<<<< HEAD
=======
        "src/env_universal_common.rs",
>>>>>>> a6f71cfa
        "src/event.rs",
        "src/expand.rs",
        "src/fd_monitor.rs",
        "src/fd_readable_set.rs",
        "src/fds.rs",
        "src/ffi_init.rs",
        "src/ffi_tests.rs",
        "src/fish_indent.rs",
        "src/function.rs",
        "src/future_feature_flags.rs",
        "src/highlight.rs",
        "src/history.rs",
        "src/io.rs",
        "src/job_group.rs",
        "src/null_terminated_array.rs",
        "src/operation_context.rs",
        "src/parser.rs",
        "src/parse_constants.rs",
        "src/parse_tree.rs",
        "src/parse_util.rs",
        "src/proc.rs",
        "src/redirection.rs",
        "src/signal.rs",
        "src/smoke.rs",
        "src/termsize.rs",
        "src/timer.rs",
        "src/tokenizer.rs",
        "src/topic_monitor.rs",
        "src/threads.rs",
        "src/trace.rs",
        "src/util.rs",
        "src/wildcard.rs",
    ];
    cxx_build::bridges(&source_files)
        .flag_if_supported("-std=c++11")
        .include(&fish_src_dir)
        .include(&fish_build_dir) // For config.h
        .include(&cxx_include_dir) // For cxx.h
        .flag("-Wno-comment")
        .compile("fish-rust");

    // Emit autocxx junk.
    // This allows "C++ to be used from Rust."
    let include_paths = [&fish_src_dir, &fish_build_dir, &cxx_include_dir];
    let mut builder = autocxx_build::Builder::new("src/ffi.rs", include_paths);
    // Use autocxx's custom output directory unless we're being called by `rust-analyzer` and co.,
    // in which case stick to the default target directory so code intelligence continues to work.
    if std::env::var("RUSTC_WRAPPER").map_or(true, |wrapper| {
        !(wrapper.contains("rust-analyzer") || wrapper.contains("intellij-rust-native-helper"))
    }) {
        // We need this reassignment because of how the builder pattern works
        builder = builder.custom_gendir(autocxx_gen_dir.into());
    }
    let mut b = builder.build()?;
    b.flag_if_supported("-std=c++11")
        .flag("-Wno-comment")
        .compile("fish-rust-autocxx");
    for file in source_files {
        println!("cargo:rerun-if-changed={file}");
    }

    Ok(())
}

/// Dynamically enables certain features at build-time, without their having to be explicitly
/// enabled in the `cargo build --features xxx` invocation.
///
/// This can be used to enable features that we check for and conditionally compile according to in
/// our own codebase, but [can't be used to pull in dependencies](0) even if they're gated (in
/// `Cargo.toml`) behind a feature we just enabled.
///
/// [0]: https://github.com/rust-lang/cargo/issues/5499
fn detect_features() {
    for (feature, detector) in [
        // Ignore the first line, it just sets up the type inference. Model new entries after the
        // second line.
        ("", &(|| Ok(false)) as &dyn Fn() -> miette::Result<bool>),
        ("bsd", &detect_bsd),
    ] {
        match detector() {
            Err(e) => eprintln!("ERROR: {feature} detect: {e}"),
            Ok(true) => println!("cargo:rustc-cfg=feature=\"{feature}\""),
            Ok(false) => (),
        }
    }
}

/// Detect if we're being compiled for a BSD-derived OS, allowing targeting code conditionally with
/// `#[cfg(feature = "bsd")]`.
///
/// Rust offers fine-grained conditional compilation per-os for the popular operating systems, but
/// doesn't necessarily include less-popular forks nor does it group them into families more
/// specific than "windows" vs "unix" so we can conditionally compile code for BSD systems.
fn detect_bsd() -> miette::Result<bool> {
    // Instead of using `uname`, we can inspect the TARGET env variable set by Cargo. This lets us
    // support cross-compilation scenarios.
    let mut target = std::env::var("TARGET").unwrap();
    if !target.chars().all(|c| c.is_ascii_lowercase()) {
        target = target.to_ascii_lowercase();
    }
    let result = target.ends_with("bsd") || target.ends_with("dragonfly");
    #[cfg(any(
        target_os = "dragonfly",
        target_os = "freebsd",
        target_os = "netbsd",
        target_os = "openbsd",
    ))]
    assert!(result, "Target incorrectly detected as not BSD!");
    Ok(result)
}<|MERGE_RESOLUTION|>--- conflicted
+++ resolved
@@ -43,10 +43,7 @@
         "src/ast.rs",
         "src/complete.rs",
         "src/env/env_ffi.rs",
-<<<<<<< HEAD
-=======
         "src/env_universal_common.rs",
->>>>>>> a6f71cfa
         "src/event.rs",
         "src/expand.rs",
         "src/fd_monitor.rs",
