--- conflicted
+++ resolved
@@ -1,9 +1,5 @@
 use crate::common::CancelChecker;
-<<<<<<< HEAD
-use crate::env::{EnvNull, EnvStack, Environment, EnvironmentRef};
-=======
 use crate::env::{EnvNull, EnvStack, EnvStackRef, Environment, EnvironmentRef, EnvironmentRefFFI};
->>>>>>> 11c252ca
 use crate::parser::{Parser, ParserRef};
 use crate::proc::JobGroupRef;
 use once_cell::sync::Lazy;
@@ -21,17 +17,6 @@
 /// A smaller limit for background operations like syntax highlighting.
 pub const EXPANSION_LIMIT_BACKGROUND: usize = 512;
 
-<<<<<<< HEAD
-pub enum Context {
-    Foreground(ParserRef),
-    Background(EnvironmentRef),
-}
-
-/// A operation_context_t is a simple property bag which wraps up data needed for highlighting,
-/// expansion, completion, and more.
-pub struct OperationContext<'a> {
-    pub context: Context,
-=======
 /// A operation_context_t is a simple property bag which wraps up data needed for highlighting,
 /// expansion, completion, and more.
 pub struct OperationContext<'a> {
@@ -43,7 +28,6 @@
     // todo! This should be an Arc<dyn Environment> but I'm not sure how to convert from
     // Arc<EnvStackRef>.
     pub vars: EnvStackRef,
->>>>>>> 11c252ca
 
     // The limit in the number of expansions which should be produced.
     pub expansion_limit: usize,
@@ -57,13 +41,9 @@
     pub cancel_checker: &'a CancelChecker,
 }
 
-<<<<<<< HEAD
-static nullenv: Lazy<Arc<EnvNull>> = Lazy::new(|| Arc::new(EnvNull {}));
-=======
 // todo!
 // static nullenv: Lazy<Arc<EnvNull>> = Lazy::new(|| Arc::new(EnvNull {}));
 static nullenv: Lazy<EnvStackRef> = Lazy::new(|| Arc::new(EnvStack::new()));
->>>>>>> 11c252ca
 
 impl<'a> OperationContext<'a> {
     // \return an "empty" context which contains no variables, no parser, and never cancels.
@@ -83,15 +63,10 @@
         cancel_checker: &'a CancelChecker,
         expansion_limit: usize,
     ) -> OperationContext<'a> {
-<<<<<<< HEAD
-        OperationContext {
-            context: Context::Foreground(parser),
-=======
         let vars = Arc::clone(&parser.variables);
         OperationContext {
             parser: Some(parser),
             vars,
->>>>>>> 11c252ca
             expansion_limit,
             job_group: None,
             cancel_checker,
@@ -99,22 +74,14 @@
     }
 
     /// Construct from vars alone.
-<<<<<<< HEAD
-    pub fn new(vars: EnvironmentRef, expansion_limit: usize) -> OperationContext<'a> {
-        OperationContext {
-            context: Context::Background(vars),
-=======
     pub fn new(vars: EnvStackRef, expansion_limit: usize) -> OperationContext<'a> {
         OperationContext {
             parser: None,
             vars,
->>>>>>> 11c252ca
             expansion_limit,
             job_group: None,
             cancel_checker: &no_cancel,
         }
-<<<<<<< HEAD
-=======
     }
 
     pub fn has_parser(&self) -> bool {
@@ -153,62 +120,5 @@
     fn vars(&self) -> &EnvironmentRefFFI {
         todo!()
         // Box::new(EnvironmentRefFFI(Arc::clone(&self.vars)))
->>>>>>> 11c252ca
     }
-
-    pub fn with_vars<T>(&self, cb: impl FnOnce(&dyn Environment) -> T) -> T {
-        match &self.context {
-            Context::Foreground(parser) => {
-                let parser = parser.read().unwrap();
-                cb(parser.vars())
-            }
-            Context::Background(vars) => cb(&**vars),
-        }
-    }
-    pub fn has_parser(&self) -> bool {
-        matches!(self.context, Context::Foreground(_))
-    }
-    pub fn maybe_parser(&self) -> Option<RwLockReadGuard<'_, Parser>> {
-        match &self.context {
-            Context::Foreground(parser) => Some(parser.read().unwrap()),
-            _ => None,
-        }
-    }
-    pub fn maybe_parser_mut(&self) -> Option<RwLockWriteGuard<'_, Parser>> {
-        match &self.context {
-            Context::Foreground(parser) => Some(parser.write().unwrap()),
-            _ => None,
-        }
-    }
-    pub fn parser(&self) -> RwLockReadGuard<'_, Parser> {
-        match &self.context {
-            Context::Foreground(parser) => parser.read().unwrap(),
-            _ => panic!(),
-        }
-    }
-    pub fn parser_mut(&self) -> RwLockWriteGuard<'_, Parser> {
-        match &self.context {
-            Context::Foreground(parser) => parser.write().unwrap(),
-            _ => panic!(),
-        }
-    }
-
-    // Invoke the cancel checker. \return if we should cancel.
-    pub fn check_cancel(&self) -> bool {
-        (self.cancel_checker)()
-    }
-}
-
-#[cxx::bridge]
-mod operation_context_ffi {
-    extern "Rust" {
-        type OperationContext<'a>;
-
-        fn check_cancel(&self) -> bool;
-    }
-}
-
-unsafe impl cxx::ExternType for OperationContext<'_> {
-    type Id = cxx::type_id!("OperationContext");
-    type Kind = cxx::kind::Opaque;
 }