use crate::common::CancelChecker;
<<<<<<< HEAD
use crate::env::{EnvNull, EnvStack, EnvStackRef, Environment, EnvironmentRef, EnvironmentRefFFI};
=======
use crate::env::{
    EnvNull, EnvStack, EnvStackRef, EnvStackRefFFI, Environment, EnvironmentRef, EnvironmentRefFFI,
};
>>>>>>> a6f71cfa
use crate::parser::{Parser, ParserRef};
use crate::proc::JobGroupRef;
use once_cell::sync::Lazy;
use std::rc::Rc;
use std::sync::{Arc, RwLock, RwLockReadGuard, RwLockWriteGuard};

/// A common helper which always returns false.
pub fn no_cancel() -> bool {
    false
}

// Default limits for expansion.
/// The default maximum number of items from expansion.
pub const EXPANSION_LIMIT_DEFAULT: usize = 512 * 1024;
/// A smaller limit for background operations like syntax highlighting.
pub const EXPANSION_LIMIT_BACKGROUND: usize = 512;

/// A operation_context_t is a simple property bag which wraps up data needed for highlighting,
/// expansion, completion, and more.
pub struct OperationContext<'a> {
    // The parser, if this is a foreground operation. If this is a background operation, this may be
    // nullptr.
    pub parser: Option<ParserRef>,

    // The set of variables.
    // todo! This should be an Arc<dyn Environment> but I'm not sure how to convert from
    // Arc<EnvStackRef>.
    pub vars: EnvStackRef,

<<<<<<< HEAD
=======
    vars_ffi: EnvStackRefFFI,

>>>>>>> a6f71cfa
    // The limit in the number of expansions which should be produced.
    pub expansion_limit: usize,

    /// The job group of the parental job.
    /// This is used only when expanding command substitutions. If this is set, any jobs created
    /// by the command substitutions should use this tree.
    pub job_group: Option<JobGroupRef>,

    // A function which may be used to poll for cancellation.
    pub cancel_checker: &'a CancelChecker,
}

// todo!
// static nullenv: Lazy<Arc<EnvNull>> = Lazy::new(|| Arc::new(EnvNull {}));
static nullenv: Lazy<EnvStackRef> = Lazy::new(|| Arc::new(EnvStack::new()));

impl<'a> OperationContext<'a> {
    // \return an "empty" context which contains no variables, no parser, and never cancels.
    pub fn empty() -> OperationContext<'static> {
        OperationContext::new(nullenv.clone(), EXPANSION_LIMIT_DEFAULT)
    }

    // \return an operation context that contains only global variables, no parser, and never
    // cancels.
    pub fn globals() -> OperationContext<'static> {
        OperationContext::new(EnvStack::globals().clone(), EXPANSION_LIMIT_DEFAULT)
<<<<<<< HEAD
    }

    /// Construct from a full set of properties.
    pub fn foreground(
        parser: ParserRef,
        cancel_checker: &'a CancelChecker,
        expansion_limit: usize,
    ) -> OperationContext<'a> {
        let vars = Arc::clone(&parser.variables);
        OperationContext {
            parser: Some(parser),
            vars,
            expansion_limit,
            job_group: None,
            cancel_checker,
        }
    }

    /// Construct from vars alone.
    pub fn new(vars: EnvStackRef, expansion_limit: usize) -> OperationContext<'a> {
        OperationContext {
            parser: None,
            vars,
            expansion_limit,
            job_group: None,
            cancel_checker: &no_cancel,
        }
    }

    pub fn has_parser(&self) -> bool {
        self.parser.is_some()
    }
    pub fn parser(&self) -> &Parser {
        self.parser.as_ref().unwrap()
    }
    // Invoke the cancel checker. \return if we should cancel.
    pub fn check_cancel(&self) -> bool {
        (self.cancel_checker)()
    }
}

#[cxx::bridge]
mod operation_context_ffi {
    extern "C++" {
        include!("env.h");
        #[cxx_name = "EnvironmentRef"]
        type EnvironmentRefFFI = crate::env::EnvironmentRefFFI;
    }
    extern "Rust" {
        type OperationContext<'a>;

        fn check_cancel(&self) -> bool;
        // fn vars(&self) -> &EnvironmentRefFFI;
    }
}

unsafe impl cxx::ExternType for OperationContext<'_> {
    type Id = cxx::type_id!("OperationContext");
    type Kind = cxx::kind::Opaque;
}

impl OperationContext<'_> {
    fn vars(&self) -> &EnvironmentRefFFI {
        todo!()
        // Box::new(EnvironmentRefFFI(Arc::clone(&self.vars)))
=======
>>>>>>> a6f71cfa
    }

    /// Construct from a full set of properties.
    pub fn foreground(
        parser: ParserRef,
        cancel_checker: &'a CancelChecker,
        expansion_limit: usize,
    ) -> OperationContext<'a> {
        let vars = Arc::clone(&parser.variables);
        let vars_ffi = EnvStackRefFFI(Arc::clone(&vars));
        OperationContext {
            parser: Some(parser),
            vars,
            vars_ffi,
            expansion_limit,
            job_group: None,
            cancel_checker,
        }
    }

    /// Construct from vars alone.
    pub fn new(vars: EnvStackRef, expansion_limit: usize) -> OperationContext<'a> {
        let vars_ffi = EnvStackRefFFI(Arc::clone(&vars));
        OperationContext {
            parser: None,
            vars,
            vars_ffi,
            expansion_limit,
            job_group: None,
            cancel_checker: &no_cancel,
        }
    }

    pub fn has_parser(&self) -> bool {
        self.parser.is_some()
    }
    pub fn parser(&self) -> &Parser {
        self.parser.as_ref().unwrap()
    }
    // Invoke the cancel checker. \return if we should cancel.
    pub fn check_cancel(&self) -> bool {
        (self.cancel_checker)()
    }
}

#[cxx::bridge]
mod operation_context_ffi {
    extern "C++" {
        include!("env.h");
        #[cxx_name = "EnvStackRef"]
        type EnvStackRefFFI = crate::env::EnvStackRefFFI;
    }
    extern "Rust" {
        type OperationContext<'a>;

        fn empty_operation_context() -> Box<OperationContext<'static>>;
        fn check_cancel(&self) -> bool;
        unsafe fn vars<'a, 'b>(&'b self) -> &'b EnvStackRefFFI;
    }
}

unsafe impl cxx::ExternType for OperationContext<'_> {
    type Id = cxx::type_id!("OperationContext");
    type Kind = cxx::kind::Opaque;
}

impl OperationContext<'_> {
    fn vars<'a, 'b>(&'b self) -> &'b EnvStackRefFFI {
        &self.vars_ffi
    }
}

fn empty_operation_context() -> Box<OperationContext<'static>> {
    Box::new(OperationContext::empty())
}<|MERGE_RESOLUTION|>--- conflicted
+++ resolved
@@ -1,11 +1,7 @@
 use crate::common::CancelChecker;
-<<<<<<< HEAD
-use crate::env::{EnvNull, EnvStack, EnvStackRef, Environment, EnvironmentRef, EnvironmentRefFFI};
-=======
 use crate::env::{
     EnvNull, EnvStack, EnvStackRef, EnvStackRefFFI, Environment, EnvironmentRef, EnvironmentRefFFI,
 };
->>>>>>> a6f71cfa
 use crate::parser::{Parser, ParserRef};
 use crate::proc::JobGroupRef;
 use once_cell::sync::Lazy;
@@ -35,11 +31,8 @@
     // Arc<EnvStackRef>.
     pub vars: EnvStackRef,
 
-<<<<<<< HEAD
-=======
     vars_ffi: EnvStackRefFFI,
 
->>>>>>> a6f71cfa
     // The limit in the number of expansions which should be produced.
     pub expansion_limit: usize,
 
@@ -66,74 +59,6 @@
     // cancels.
     pub fn globals() -> OperationContext<'static> {
         OperationContext::new(EnvStack::globals().clone(), EXPANSION_LIMIT_DEFAULT)
-<<<<<<< HEAD
-    }
-
-    /// Construct from a full set of properties.
-    pub fn foreground(
-        parser: ParserRef,
-        cancel_checker: &'a CancelChecker,
-        expansion_limit: usize,
-    ) -> OperationContext<'a> {
-        let vars = Arc::clone(&parser.variables);
-        OperationContext {
-            parser: Some(parser),
-            vars,
-            expansion_limit,
-            job_group: None,
-            cancel_checker,
-        }
-    }
-
-    /// Construct from vars alone.
-    pub fn new(vars: EnvStackRef, expansion_limit: usize) -> OperationContext<'a> {
-        OperationContext {
-            parser: None,
-            vars,
-            expansion_limit,
-            job_group: None,
-            cancel_checker: &no_cancel,
-        }
-    }
-
-    pub fn has_parser(&self) -> bool {
-        self.parser.is_some()
-    }
-    pub fn parser(&self) -> &Parser {
-        self.parser.as_ref().unwrap()
-    }
-    // Invoke the cancel checker. \return if we should cancel.
-    pub fn check_cancel(&self) -> bool {
-        (self.cancel_checker)()
-    }
-}
-
-#[cxx::bridge]
-mod operation_context_ffi {
-    extern "C++" {
-        include!("env.h");
-        #[cxx_name = "EnvironmentRef"]
-        type EnvironmentRefFFI = crate::env::EnvironmentRefFFI;
-    }
-    extern "Rust" {
-        type OperationContext<'a>;
-
-        fn check_cancel(&self) -> bool;
-        // fn vars(&self) -> &EnvironmentRefFFI;
-    }
-}
-
-unsafe impl cxx::ExternType for OperationContext<'_> {
-    type Id = cxx::type_id!("OperationContext");
-    type Kind = cxx::kind::Opaque;
-}
-
-impl OperationContext<'_> {
-    fn vars(&self) -> &EnvironmentRefFFI {
-        todo!()
-        // Box::new(EnvironmentRefFFI(Arc::clone(&self.vars)))
-=======
->>>>>>> a6f71cfa
     }
 
     /// Construct from a full set of properties.
