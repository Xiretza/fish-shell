--- conflicted
+++ resolved
@@ -1,12 +1,3 @@
-<<<<<<< HEAD
-//! Functions for manipulating fish script variables.
-use crate::abbrs::{abbrs_get_set, Abbreviation, Position};
-use crate::common::{unescape_string, wcs2zstring, UnescapeStringStyle};
-use crate::env::{
-    is_read_only, ElectricVar, EnvMode, EnvStackSetResult, EnvVar, EnvVarFlags, Statuses, VarTable,
-    ELECTRIC_VARIABLES, PATH_ARRAY_SEP,
-};
-=======
 use super::environment_impl::{
     colon_split, uvars, EnvMutex, EnvMutexGuard, EnvScopedImpl, EnvStackImpl, ModResult,
     UVAR_SCOPE_IS_GLOBAL,
@@ -14,45 +5,12 @@
 use crate::abbrs::{abbrs_get_set, Abbreviation, Position};
 use crate::common::{unescape_string, UnescapeStringStyle};
 use crate::env::{EnvMode, EnvStackSetResult, EnvVar, Statuses};
->>>>>>> e82e8edd
 use crate::event::Event;
 use crate::ffi::{self, env_universal_t, universal_notifier_t};
 use crate::flog::FLOG;
 use crate::global_safety::RelaxedAtomicBool;
 use crate::null_terminated_array::OwningNullTerminatedArray;
 use crate::path::path_make_canonical;
-<<<<<<< HEAD
-use crate::threads::{is_forked_child, is_main_thread};
-use crate::wchar::{widestrs, wstr, WExt, WString, L};
-use crate::wchar_ext::ToWString;
-use crate::wcstringutil::join_strings;
-
-use crate::wchar_ffi::{AsWstr, WCharFromFFI, WCharToFFI};
-use crate::wutil::{fish_wcstoi_opts, sprintf, wgetcwd, wgettext, Options};
-use autocxx::WithinUniquePtr;
-
-use cxx::UniquePtr;
-use lazy_static::lazy_static;
-use libc::c_int;
-use std::cell::{RefCell, UnsafeCell};
-use std::collections::HashSet;
-use std::ffi::CString;
-use std::marker::PhantomData;
-use std::mem;
-use std::ops::{Deref, DerefMut};
-
-use std::sync::{atomic::AtomicU64, atomic::Ordering, Arc, Mutex, MutexGuard};
-
-/// TODO: migrate to history once ported.
-const DFLT_FISH_HISTORY_SESSION_ID: &wstr = L!("fish");
-
-impl Default for EnvStackSetResult {
-    fn default() -> Self {
-        EnvStackSetResult::ENV_OK
-    }
-}
-
-=======
 use crate::wchar::{wstr, WExt, WString, L};
 use crate::wchar_ffi::{AsWstr, WCharFromFFI, WCharToFFI};
 use crate::wcstringutil::join_strings;
@@ -67,83 +25,17 @@
 /// TODO: migrate to history once ported.
 const DFLT_FISH_HISTORY_SESSION_ID: &wstr = L!("fish");
 
->>>>>>> e82e8edd
 // Universal variables instance.
 lazy_static! {
     static ref UVARS: Mutex<UniquePtr<env_universal_t>> = Mutex::new(env_universal_t::new_unique());
 }
 
-<<<<<<< HEAD
-/// Getter for universal variables.
-/// This is typically initialized in env_init(), and is considered empty before then.
-fn uvars() -> MutexGuard<'static, UniquePtr<env_universal_t>> {
-    UVARS.lock().unwrap()
-}
-
-/// Set when a universal variable has been modified but not yet been written to disk via sync().
-static UVARS_LOCALLY_MODIFIED: RelaxedAtomicBool = RelaxedAtomicBool::new(false);
-
-/// Whether we were launched with no_config; in this case setting a uvar instead sets a global.
-static UVAR_SCOPE_IS_GLOBAL: RelaxedAtomicBool = RelaxedAtomicBool::new(false);
-
-/// Helper to get the kill ring.
-fn get_kill_ring_entries() -> Vec<WString> {
-    ffi::kill_entries_ffi().from_ffi()
-}
-
-/// Helper to get the history for a session ID.
-fn get_history_var_text(history_session_id: &wstr) -> Vec<WString> {
-    ffi::get_history_variable_text_ffi(&history_session_id.to_ffi())
-        .as_ref()
-        .unwrap()
-        .from_ffi()
-}
-
-/// Convert an FFI env_var_t to our EnvVar.
-impl ffi::env_var_t {
-    #[allow(clippy::wrong_self_convention)]
-    fn from_ffi(&self) -> EnvVar {
-        let var_ptr: *const EnvVar = self.ffi_ptr().cast();
-        let var: &EnvVar = unsafe { &*var_ptr };
-        var.clone()
-    }
-}
-
-/// Apply the pathvar behavior, splitting about colons.
-fn colon_split<T: AsRef<wstr>>(val: &[T]) -> Vec<WString> {
-    let mut split_val = Vec::new();
-    for str in val.iter() {
-        split_val.extend(str.as_ref().split(PATH_ARRAY_SEP).map(|s| s.to_owned()));
-    }
-    split_val
-}
-
-/// Convert an EnvVar to an FFI env_var_t.
-fn env_var_to_ffi(var: &EnvVar) -> cxx::UniquePtr<ffi::env_var_t> {
-    // Manually synced flags;
-    const flag_export: u8 = 1 << 0; // whether the variable is exported
-    const flag_read_only: u8 = 1 << 1; // whether the variable is read only
-    const flag_pathvar: u8 = 1 << 2; // whether the variable is a path variable
-
-    let mut ffi_flags: ffi::env_var_t_env_var_flags_t = 0;
-    if var.exports() {
-        ffi_flags |= flag_export;
-    }
-    if var.is_read_only() {
-        ffi_flags |= flag_read_only;
-    }
-    if var.is_pathvar() {
-        ffi_flags |= flag_pathvar;
-    }
-    ffi::env_var_t::new_ffi(var.as_list().to_ffi(), ffi_flags)
-=======
 /// Set when a universal variable has been modified but not yet been written to disk via sync().
 static UVARS_LOCALLY_MODIFIED: RelaxedAtomicBool = RelaxedAtomicBool::new(false);
 
 /// Convert an EnvVar to an FFI env_var_t.
 fn env_var_to_ffi(var: EnvVar) -> cxx::UniquePtr<ffi::env_var_t> {
     ffi::env_var_t::new_ffi(Box::into_raw(Box::from(var)).cast()).within_unique_ptr()
->>>>>>> e82e8edd
 }
 
 pub type EnvironmentRef = Arc<dyn Environment>;
@@ -178,19 +70,12 @@
         pwd
     }
 
-<<<<<<< HEAD
-=======
     /// Get a variable by name using default flags, unless it is empty.
->>>>>>> e82e8edd
     fn get_unless_empty(&self, name: &wstr) -> Option<EnvVar> {
         self.getf_unless_empty(name, EnvMode::DEFAULT)
     }
 
-<<<<<<< HEAD
-    /// Get a variable by name using the specified flags. Return None if the variable is empty.
-=======
     /// Get a variable by name using the given flags, unless it is empty.
->>>>>>> e82e8edd
     fn getf_unless_empty(&self, name: &wstr, mode: EnvMode) -> Option<EnvVar> {
         let var = self.getf(name, mode)?;
         if !var.is_empty() {
@@ -212,7 +97,6 @@
 impl Environment for EnvNull {
     fn getf(&self, _name: &wstr, _mode: EnvMode) -> Option<EnvVar> {
         None
-<<<<<<< HEAD
     }
 
     fn get_names(&self, _flags: EnvMode) -> Vec<WString> {
@@ -220,662 +104,7 @@
     }
 }
 
-/// Return true if a variable should become a path variable by default. See #436.
-fn variable_should_auto_pathvar(name: &wstr) -> bool {
-    name.ends_with("PATH")
-}
-
-// This is a big dorky lock we take around everything that might read from or modify an env_node_t.
-// Fine grained locking is annoying here because env_nodes may be shared between env_stacks, so each
-// node would need its own lock.
-static ENV_LOCK: Mutex<()> = Mutex::new(());
-
-/// Like MutexGuard but for our global lock.
-/// Ensure the lock is taken first.
-struct EnvLockGuard<'a, T: 'a> {
-    guard: MutexGuard<'static, ()>,
-    value: *mut T,
-    _phantom: PhantomData<&'a T>,
-}
-
-impl<'a, T: 'a> Deref for EnvLockGuard<'a, T> {
-    type Target = T;
-    fn deref(&self) -> &'a T {
-        // Safety: caller must ensure that the global lock is taken.
-        unsafe { &*self.value }
-    }
-}
-
-impl<'a, T: 'a> DerefMut for EnvLockGuard<'a, T> {
-    fn deref_mut(&mut self) -> &'a mut T {
-        // Safety: caller must ensure that the global lock is taken.
-        unsafe { &mut *self.value }
-    }
-}
-
-/// We cache our null-terminated export list. However an exported variable may change for lots of
-/// reasons: popping a scope, a modified universal variable, etc. We thus have a monotone counter.
-/// Every time an exported variable changes in a node, it acquires the next generation. 0 is a
-/// sentinel that indicates that the node contains no exported variables.
-type ExportGeneration = u64;
-fn next_export_generation() -> ExportGeneration {
-    static GEN: AtomicU64 = AtomicU64::new(0);
-    1 + GEN.fetch_add(1, Ordering::Relaxed)
-}
-
-fn set_umask(list_val: &Vec<WString>) -> EnvStackSetResult {
-    if list_val.len() != 1 || list_val[0].is_empty() {
-        return EnvStackSetResult::ENV_INVALID;
-    }
-    let opts = Options {
-        wrap_negatives: false,
-        consume_all: false,
-        mradix: Some(8),
-    };
-    let Ok(mask) = fish_wcstoi_opts(&list_val[0], opts) else {
-            return EnvStackSetResult::ENV_INVALID;
-        };
-
-    #[allow(
-        unused_comparisons,
-        clippy::manual_range_contains,
-        clippy::absurd_extreme_comparisons
-    )]
-    if mask > 0o777 || mask < 0 {
-        return EnvStackSetResult::ENV_INVALID;
-    }
-    // Do not actually create a umask variable. On env_stack_t::get() it will be calculated.
-    // SAFETY: umask cannot fail.
-    unsafe { libc::umask(mask) };
-    EnvStackSetResult::ENV_OK
-}
-
-/// A query for environment variables.
-struct Query {
-    /// Whether any scopes were specified.
-    pub has_scope: bool,
-
-    /// Whether to search local, function, global, universal scopes.
-    pub local: bool,
-    pub function: bool,
-    pub global: bool,
-    pub universal: bool,
-
-    /// Whether export or unexport was specified.
-    pub has_export_unexport: bool,
-
-    /// Whether to search exported and unexported variables.
-    pub exports: bool,
-    pub unexports: bool,
-
-    /// Whether pathvar or unpathvar was set.
-    pub has_pathvar_unpathvar: bool,
-    pub pathvar: bool,
-    pub unpathvar: bool,
-
-    /// Whether this is a "user" set.
-    pub user: bool,
-}
-
-impl Query {
-    /// Creates a `Query` from env mode flags.
-    fn new(mode: EnvMode) -> Self {
-        let has_scope = mode
-            .intersects(EnvMode::LOCAL | EnvMode::FUNCTION | EnvMode::GLOBAL | EnvMode::UNIVERSAL);
-        let has_export_unexport = mode.intersects(EnvMode::EXPORT | EnvMode::UNEXPORT);
-        Query {
-            has_scope,
-            local: !has_scope || mode.contains(EnvMode::LOCAL),
-            function: !has_scope || mode.contains(EnvMode::FUNCTION),
-            global: !has_scope || mode.contains(EnvMode::GLOBAL),
-            universal: !has_scope || mode.contains(EnvMode::UNIVERSAL),
-
-            has_export_unexport,
-            exports: !has_export_unexport || mode.contains(EnvMode::EXPORT),
-            unexports: !has_export_unexport || mode.contains(EnvMode::UNEXPORT),
-
-            // note we don't use pathvar for searches, so these don't default to true if unspecified.
-            has_pathvar_unpathvar: mode.intersects(EnvMode::PATHVAR | EnvMode::UNPATHVAR),
-            pathvar: mode.contains(EnvMode::PATHVAR),
-            unpathvar: mode.contains(EnvMode::UNPATHVAR),
-
-            user: mode.contains(EnvMode::USER),
-        }
-    }
-
-    /// Returns whether an environment variable matches the query's export criteria.
-    fn export_matches(&self, var: &EnvVar) -> bool {
-        if self.has_export_unexport {
-            if var.exports() {
-                self.exports
-            } else {
-                self.unexports
-            }
-        } else {
-            true
-        }
-    }
-
-    /// Returns whether an environment variable matches the query's path variable criteria.
-    fn pathvar_matches(&self, var: &EnvVar) -> bool {
-        if self.has_pathvar_unpathvar {
-            if var.is_pathvar() {
-                self.pathvar
-            } else {
-                self.unpathvar
-            }
-        } else {
-            true
-        }
-    }
-}
-
-// Struct representing one level in the function variable stack.
-struct EnvNode {
-    // Variable table.
-    env: VarTable,
-
-    /// Does this node imply a new variable scope? If yes, all non-global variables below this one
-    /// in the stack are invisible. If new_scope is set for the global variable node, the universe
-    /// will explode.
-    new_scope: bool,
-
-    /// The export generation. If this is nonzero, then we contain a variable that is exported to
-    /// subshells, or redefines a variable to not be exported.
-    export_gen: ExportGeneration,
-
-    /// Next scope to search. This is None if this node establishes a new scope.
-    next: Option<EnvNodeRef>,
-}
-
-impl EnvNode {
-    fn find_entry(&self, key: &wstr) -> Option<EnvVar> {
-        self.env.get(key).cloned()
-    }
-
-    fn exports(&self) -> bool {
-        self.export_gen > 0
-    }
-
-    fn changed_exported(&mut self) {
-        self.export_gen = next_export_generation();
-    }
-}
-
-/// EnvNodeRef is a a thread-safe reference-counted pointer to a "thread-unsafe" UnsafeCell.
-/// This works because all operations on EnvNodes are performed while holding the global ENV_LOCK.
-/// We want a coarse-grained lock here, rather than locking individual Nodes, because operations like
-/// "search every scope" should be atomic.
-#[derive(Clone)]
-struct EnvNodeRef(Arc<RefCell<EnvNode>>);
-
-impl Deref for EnvNodeRef {
-    type Target = RefCell<EnvNode>;
-
-    fn deref(&self) -> &Self::Target {
-        &self.0
-    }
-}
-
-impl EnvNodeRef {
-    fn new(is_new_scope: bool, next: Option<EnvNodeRef>) -> EnvNodeRef {
-        EnvNodeRef(Arc::new(RefCell::new(EnvNode {
-            env: VarTable::new(),
-            new_scope: is_new_scope,
-            export_gen: 0,
-            next,
-        })))
-    }
-
-    /// Return whether this points at the same value as another node.
-    fn ptr_eq(&self, other: &EnvNodeRef) -> bool {
-        Arc::ptr_eq(&self.0, &other.0)
-    }
-
-    /// Cover over find_entry.
-    fn find_entry(&self, key: &wstr) -> Option<EnvVar> {
-        self.borrow().find_entry(key)
-    }
-
-    /// Cover over next.
-    fn next(&self) -> Option<EnvNodeRef> {
-        self.borrow().next.clone()
-    }
-
-    /// Helper to get an iterator over the chain of EnvNodeRefs.
-    fn iter(&self) -> EnvNodeIter {
-        EnvNodeIter::new(self.clone())
-    }
-}
-
-/// Helper to iterate over a chain of EnvNodeRefs.
-struct EnvNodeIter {
-    current: Option<EnvNodeRef>,
-}
-
-impl EnvNodeIter {
-    fn new(start: EnvNodeRef) -> EnvNodeIter {
-        EnvNodeIter {
-            current: Some(start),
-        }
-    }
-}
-
-impl Iterator for EnvNodeIter {
-    type Item = EnvNodeRef;
-
-    fn next(&mut self) -> Option<EnvNodeRef> {
-        let current: Option<EnvNodeRef> = self.current.take();
-        if let Some(ref current) = current {
-            self.current = current.next();
-        }
-        current
-    }
-}
-
-lazy_static! {
-    static ref GLOBAL_NODE: EnvNodeRef = EnvNodeRef::new(false, None);
-}
-
-/// Recursive helper to snapshot a series of nodes.
-fn copy_node_chain(node: &EnvNodeRef) -> EnvNodeRef {
-    let next = node.next().as_ref().map(copy_node_chain);
-    let node = node.borrow();
-    let env = node.env.clone();
-    let export_gen = node.export_gen;
-    let new_scope = node.new_scope;
-    let new_node = EnvNode {
-        env,
-        export_gen,
-        new_scope,
-        next,
-    };
-    EnvNodeRef(Arc::new(RefCell::new(new_node)))
-}
-
-/// A struct wrapping up parser-local variables. These are conceptually variables that differ in
-/// different fish internal processes.
-
-#[derive(Default, Clone)]
-struct PerprocData {
-    pwd: WString,
-    statuses: Statuses,
-}
-
-struct EnvScopedImpl {
-    // A linked list of scopes.
-    locals: EnvNodeRef,
-
-    // Global scopes. There is no parent here.
-    globals: EnvNodeRef,
-
-    // Per process data.
-    perproc_data: PerprocData,
-
-    // Exported variable array used by execv.
-    export_array: Option<Arc<OwningNullTerminatedArray>>,
-
-    // Cached list of export generations corresponding to the above export_array_.
-    // If this differs from the current export generations then we need to regenerate the array.
-    export_array_generations: Vec<ExportGeneration>,
-}
-
-impl EnvScopedImpl {
-    /// Creates a new `EnvScopedImpl` with the specified local and global scopes.
-    fn new(locals: EnvNodeRef, globals: EnvNodeRef) -> Self {
-        EnvScopedImpl {
-            locals,
-            globals,
-            perproc_data: PerprocData::default(),
-            export_array: None,
-            export_array_generations: Vec::new(),
-        }
-    }
-
-    fn get_last_statuses(&self) -> &Statuses {
-        &self.perproc_data.statuses
-    }
-
-    fn set_last_statuses(&mut self, s: Statuses) {
-        self.perproc_data.statuses = s;
-    }
-
-    #[widestrs]
-    fn try_get_computed(&self, key: &wstr) -> Option<EnvVar> {
-        let ev = ElectricVar::for_name(key);
-        if ev.is_none() || !ev.unwrap().computed() {
-            return None;
-        }
-
-        if key == "PWD"L {
-            Some(EnvVar::new(
-                self.perproc_data.pwd.clone(),
-                EnvVarFlags::EXPORT,
-            ))
-        } else if key == "history"L {
-            // Big hack. We only allow getting the history on the main thread. Note that history_t
-            // may ask for an environment variable, so don't take the lock here (we don't need it).
-            if (!is_main_thread()) {
-                return None;
-            }
-            let fish_history_var = self
-                .getf(L!("fish_history"), EnvMode::DEFAULT)
-                .map(|v| v.as_string());
-            let history_session_id = fish_history_var
-                .as_ref()
-                .map(WString::as_utfstr)
-                .unwrap_or(DFLT_FISH_HISTORY_SESSION_ID);
-            let vals = get_history_var_text(history_session_id);
-            return Some(EnvVar::new_from_name_vec("history"L, vals));
-        } else if key == "fish_killring"L {
-            Some(EnvVar::new_from_name_vec(
-                "fish_killring"L,
-                get_kill_ring_entries(),
-            ))
-        } else if key == "pipestatus"L {
-            let js = &self.perproc_data.statuses;
-            let mut result = Vec::new();
-            result.reserve(js.pipestatus.len());
-            for i in &js.pipestatus {
-                result.push(i.to_wstring());
-            }
-            Some(EnvVar::new_from_name_vec("pipestatus"L, result))
-        } else if key == "status"L {
-            let js = &self.perproc_data.statuses;
-            Some(EnvVar::new_from_name("status"L, js.status.to_wstring()))
-        } else if key == "status_generation"L {
-            let status_generation = ffi::reader_status_count();
-            Some(EnvVar::new_from_name(
-                "status_generation"L,
-                status_generation.to_wstring(),
-            ))
-        } else if key == "fish_kill_signal"L {
-            let js = &self.perproc_data.statuses;
-            let signal = js.kill_signal.map_or(0, |ks| ks.code());
-            Some(EnvVar::new_from_name(
-                "fish_kill_signal"L,
-                signal.to_wstring(),
-            ))
-        } else if key == "umask"L {
-            // note umask() is an absurd API: you call it to set the value and it returns the old
-            // value. Thus we have to call it twice, to reset the value. The env_lock protects
-            // against races. Guess what the umask is; if we guess right we don't need to reset it.
-            let guess: libc::mode_t = 0o022;
-            // Safety: umask cannot error.
-            let res: libc::mode_t = unsafe { libc::umask(guess) };
-            if res != guess {
-                unsafe { libc::umask(res) };
-            }
-            Some(EnvVar::new_from_name("umask"L, sprintf!("0%0.3o", res)))
-        } else {
-            // We should never get here unless the electric var list is out of sync with the above code.
-            panic!("Unrecognized computed var name {}", key);
-        }
-    }
-
-    fn try_get_local(&self, key: &wstr) -> Option<EnvVar> {
-        for cur in self.locals.iter() {
-            let entry = cur.find_entry(key);
-            if entry.is_some() {
-                return entry;
-            }
-        }
-        None
-    }
-
-    fn try_get_function(&self, key: &wstr) -> Option<EnvVar> {
-        let mut entry = None;
-        let mut node = self.locals.clone();
-        while let Some(next_node) = node.next() {
-            node = next_node;
-            // The first node that introduces a new scope is ours.
-            // If this doesn't happen, we go on until we've reached the
-            // topmost local scope.
-            if node.borrow().new_scope {
-                break;
-            }
-        }
-        for cur in node.iter() {
-            entry = cur.find_entry(key);
-            if entry.is_some() {
-                break;
-            }
-        }
-        entry
-    }
-
-    fn try_get_global(&self, key: &wstr) -> Option<EnvVar> {
-        self.globals.find_entry(key)
-    }
-
-    fn try_get_universal(&self, key: &wstr) -> Option<EnvVar> {
-        return uvars()
-            .as_ref()
-            .expect("Should have non-null uvars in this function")
-            .get_ffi(&key.to_ffi())
-            .as_ref()
-            .map(|v| v.from_ffi());
-    }
-
-    fn getf(&self, key: &wstr, mode: EnvMode) -> Option<EnvVar> {
-        let query = Query::new(mode);
-        let mut result: Option<EnvVar> = None;
-        // Computed variables are effectively global and can't be shadowed.
-        if query.global {
-            result = self.try_get_computed(key);
-        }
-        if result.is_none() && query.local {
-            result = self.try_get_local(key);
-        }
-        if result.is_none() && query.function {
-            result = self.try_get_function(key);
-        }
-        if result.is_none() && query.global {
-            result = self.try_get_global(key);
-        }
-        if result.is_none() && query.universal {
-            result = self.try_get_universal(key);
-        }
-        // If the user requested only exported or unexported variables, enforce that here.
-        if result.is_some() && !query.export_matches(result.as_ref().unwrap()) {
-            result = None;
-        }
-        // Same for pathvars
-        if result.is_some() && !query.pathvar_matches(result.as_ref().unwrap()) {
-            result = None;
-        }
-        result
-    }
-
-    fn get_names(&self, flags: EnvMode) -> Vec<WString> {
-        let query = Query::new(flags);
-        let mut names: HashSet<WString> = HashSet::new();
-
-        // Helper to add the names of variables from \p envs to names, respecting show_exported and
-        // show_unexported.
-        let add_keys = |envs: &VarTable, names: &mut HashSet<WString>| {
-            for (key, val) in envs.iter() {
-                if query.export_matches(val) {
-                    names.insert(key.clone());
-                }
-            }
-        };
-
-        if query.local {
-            for cur in self.locals.iter() {
-                add_keys(&cur.borrow().env, &mut names);
-            }
-        }
-
-        if query.global {
-            add_keys(&self.globals.borrow().env, &mut names);
-            // Add electrics.
-            for ev in ELECTRIC_VARIABLES {
-                let matches = if ev.exports() {
-                    query.exports
-                } else {
-                    query.unexports
-                };
-                if matches {
-                    names.insert(WString::from(ev.name));
-                }
-            }
-        }
-
-        if query.universal {
-            let uni_list = uvars()
-                .as_ref()
-                .expect("Should have non-null uvars in this function")
-                .get_names_ffi(query.exports, query.unexports)
-                .from_ffi();
-            names.extend(uni_list.into_iter());
-        }
-        names.into_iter().collect()
-    }
-
-    /// Slightly optimized implementation.
-    fn get_pwd_slash(&self) -> WString {
-        let mut pwd = self.perproc_data.pwd.clone();
-        if !pwd.ends_with('/') {
-            pwd.push('/');
-        }
-        pwd
-    }
-
-    /// Return a copy of self, with copied locals but shared globals.
-    fn snapshot(&self) -> Self {
-        EnvScopedImpl {
-            locals: copy_node_chain(&self.locals),
-            globals: self.globals.clone(),
-            perproc_data: self.perproc_data.clone(),
-            export_array: None,
-            export_array_generations: Vec::new(),
-        }
-    }
-}
-
-/// Export array implementations.
-impl EnvScopedImpl {
-    /// Invoke a function on the current (nonzero) export generations, in order.
-    fn enumerate_generations<F>(&self, mut func: F)
-    where
-        F: FnMut(u64),
-    {
-        // Our uvars generation count doesn't come from next_export_generation(), so always supply
-        // it even if it's 0.
-        func(uvars().as_ref().unwrap().get_export_generation());
-        if self.globals.borrow().exports() {
-            func(self.globals.borrow().export_gen);
-        }
-        for node in self.locals.iter() {
-            if node.borrow().exports() {
-                func(node.borrow().export_gen);
-            }
-        }
-    }
-
-    /// Return whether the current export array is empty or out-of-date.
-    fn export_array_needs_regeneration(&self) -> bool {
-        // Check if our export array is stale. If we don't have one, it's obviously stale. Otherwise,
-        // compare our cached generations with the current generations. If they don't match exactly then
-        // our generation list is stale.
-        if self.export_array.is_none() {
-            return true;
-        }
-
-        let mut cursor = self.export_array_generations.iter().fuse();
-        let mut mismatch = true;
-        self.enumerate_generations(|gen| {
-            if cursor.next().cloned() != Some(gen) {
-                mismatch = true;
-            }
-        });
-        if cursor.next().is_some() {
-            mismatch = true;
-        }
-        return mismatch;
-    }
-
-    /// Get the exported variables into a variable table.
-    fn get_exported(n: &EnvNodeRef, table: &mut VarTable) {
-        let n = n.borrow();
-
-        // Allow parent scopes to populate first, since we may want to overwrite those results.
-        if let Some(next) = n.next.as_ref() {
-            Self::get_exported(next, table);
-        }
-
-        for (key, var) in n.env.iter() {
-            if var.exports() {
-                // Export the variable. Note this overwrites existing values from previous scopes.
-                table.insert(key.clone(), var.clone());
-            } else {
-                // We need to erase from the map if we are not exporting, since a lower scope may have
-                // exported. See #2132.
-                table.remove(key);
-            }
-        }
-    }
-
-    /// Return a newly allocated export array.
-    fn create_export_array(&self) -> Arc<OwningNullTerminatedArray> {
-        FLOG!(env_export, "create_export_array() recalc");
-        let mut vals = VarTable::new();
-        Self::get_exported(&self.globals, &mut vals);
-        Self::get_exported(&self.locals, &mut vals);
-
-        let uni = uvars()
-            .as_ref()
-            .unwrap()
-            .get_names_ffi(true, false)
-            .from_ffi();
-        for key in uni {
-            let var = uvars()
-                .as_ref()
-                .unwrap()
-                .get_ffi(&key.to_ffi())
-                .as_ref()
-                .map(|v| v.from_ffi())
-                .expect("Variable should be present in uvars");
-            // Only insert if not already present, as uvars have lowest precedence.
-            // TODO: a longstanding bug is that an unexported local variable will not mask an exported uvar.
-            vals.entry(key).or_insert(var);
-        }
-
-        // Dorky way to add our single exported computed variable.
-        vals.insert(
-            L!("PWD").to_owned(),
-            EnvVar::new_from_name(L!("PWD"), self.perproc_data.pwd.clone()),
-        );
-
-        // Construct the export list: a list of strings of the form key=value.
-        let mut export_list: Vec<CString> = Vec::new();
-        export_list.reserve(vals.len());
-        for (key, val) in vals.into_iter() {
-            let mut str = key;
-            str.push('=');
-            str.push_utfstr(&val.as_string());
-            export_list.push(wcs2zstring(&str));
-        }
-        return Arc::new(OwningNullTerminatedArray::new(export_list));
-    }
-
-    // Exported variable array used by execv.
-    fn export_array(&mut self) -> Arc<OwningNullTerminatedArray> {
-        assert!(!is_forked_child());
-        if self.export_array_needs_regeneration() {
-            self.export_array = Some(self.create_export_array());
-
-            // Have to pull this into a local to satisfy the borrow checker.
-            let mut generations = std::mem::take(&mut self.export_array_generations);
-            self.enumerate_generations(|gen| generations.push(gen));
-            self.export_array_generations = generations;
-        }
-        return self.export_array.as_ref().unwrap().clone();
-    }
-}
-
-/// A public read-only interface to the environment stack.
+/// A helper type for wrapping a type-erased Environment.
 pub struct EnvDyn {
     inner: Box<dyn Environment>,
 }
@@ -900,507 +129,8 @@
     }
 }
 
-#[derive(Copy, Clone, Default)]
-/// A restricted set of variable flags.
-struct VarFlags {
-    /// If set, whether the variable should be a path variable; otherwise guess based on the name.
-    pub pathvar: Option<bool>,
-
-    /// If set, the new export value; otherwise inherit any existing export value.
-    pub exports: Option<bool>,
-
-    /// Whether the variable is exported by some parent.
-    pub parent_exports: bool,
-}
-
-#[derive(Copy, Clone, Default)]
-struct ModResult {
-    /// The publicly visible status of the set call.
-    status: EnvStackSetResult,
-
-    /// Whether the global scope was modified.
-    global_modified: bool,
-
-    /// Whether universal variables were modified.
-    uvar_modified: bool,
-}
-
-impl ModResult {
-    /// Creates a `ModResult` with a given status.
-    fn new(status: EnvStackSetResult) -> Self {
-        ModResult {
-            status,
-            ..Default::default()
-        }
-    }
-}
-
-/// A mutable "subclass" of EnvScopedImpl.
-struct EnvStackImpl {
-    base: EnvScopedImpl,
-
-    /// The scopes of caller functions, which are currently shadowed.
-    shadowed_locals: Vec<EnvNodeRef>,
-}
-
-impl EnvStackImpl {
-    /// \return a new impl representing global variables, with a single local scope.
-    fn new() -> EnvStackImpl {
-        let globals = GLOBAL_NODE.clone();
-        let locals = EnvNodeRef::new(false, None);
-        let base = EnvScopedImpl::new(locals, globals);
-        EnvStackImpl {
-            base,
-            shadowed_locals: Vec::new(),
-        }
-    }
-
-    /// Set a variable under the name \p key, using the given \p mode, setting its value to \p val.
-    fn set(&mut self, key: &wstr, mode: EnvMode, mut val: Vec<WString>) -> ModResult {
-        let query = Query::new(mode);
-        // Handle electric and read-only variables.
-        if let Some(ret) = self.try_set_electric(key, &query, &mut val) {
-            return ModResult::new(ret);
-        }
-
-        // Resolve as much of our flags as we can. Note these contain maybes, and we may defer the final
-        // decision until the set_in_node call. Also note that we only inherit pathvar, not export. For
-        // example, if you have a global exported variable, a local variable with the same name will not
-        // automatically be exported. But if you have a global pathvar, a local variable with the same
-        // name will be a pathvar. This is historical.
-        let mut flags = VarFlags::default();
-        if let Some(existing) = self.find_variable(key) {
-            flags.pathvar = Some(existing.is_pathvar());
-            flags.parent_exports = existing.exports();
-        }
-        if query.has_export_unexport {
-            flags.exports = Some(query.exports);
-        }
-        if query.has_pathvar_unpathvar {
-            flags.pathvar = Some(query.pathvar);
-        }
-
-        let mut result = ModResult::new(EnvStackSetResult::ENV_OK);
-        if query.has_scope {
-            // The user requested a particular scope.
-            // If we don't have uvars, fall back to using globals.
-            if query.universal && !UVAR_SCOPE_IS_GLOBAL.load() {
-                self.set_universal(key, val, query);
-                result.uvar_modified = true;
-            } else if query.global || (query.universal && UVAR_SCOPE_IS_GLOBAL.load()) {
-                Self::set_in_node(&mut self.base.globals, key, val, flags);
-            } else if query.local {
-                assert!(
-                    !self.base.locals.ptr_eq(&self.base.globals),
-                    "Locals should not be globals"
-                );
-                Self::set_in_node(&mut self.base.locals, key, val, flags);
-            } else if query.function {
-                // "Function" scope is:
-                // Either the topmost local scope of the nearest function,
-                // or the top-level local scope if no function exists.
-                //
-                // This is distinct from the unspecified scope,
-                // which is the global scope if no function exists.
-                let mut node = self.base.locals.clone();
-                while node.next().is_some() {
-                    node = node.next().unwrap();
-                    // The first node that introduces a new scope is ours.
-                    // If this doesn't happen, we go on until we've reached the
-                    // topmost local scope.
-                    if node.borrow().new_scope {
-                        break;
-                    }
-                }
-                Self::set_in_node(&mut node, key, val, flags);
-            } else {
-                panic!("Unknown scope");
-            }
-        } else if let Some(mut node) = Self::find_in_chain(&self.base.locals, key) {
-            // Existing local variable.
-            Self::set_in_node(&mut node, key, val, flags);
-        } else if let Some(mut node) = Self::find_in_chain(&self.base.globals, key) {
-            // Existing global variable.
-            Self::set_in_node(&mut node, key, val, flags);
-            result.global_modified = true;
-        } else if !UVAR_SCOPE_IS_GLOBAL.load()
-            && uvars()
-                .as_ref()
-                .unwrap()
-                .get_ffi(&key.to_ffi())
-                .as_ref()
-                .is_some()
-        {
-            // Existing universal variable.
-            self.set_universal(key, val, query);
-            result.uvar_modified = true;
-        } else {
-            // Unspecified scope with no existing variables.
-            let mut node = self.resolve_unspecified_scope();
-            Self::set_in_node(&mut node, key, val, flags);
-            result.global_modified = node.ptr_eq(&self.base.globals);
-        }
-        result
-    }
-
-    /// Remove a variable under the name \p key.
-    fn remove(&mut self, key: &wstr, mode: EnvMode) -> ModResult {
-        let query = Query::new(mode);
-        // Users can't remove read-only keys.
-        if query.user && is_read_only(key) {
-            return ModResult::new(EnvStackSetResult::ENV_SCOPE);
-        }
-
-        // Helper to invoke remove_from_chain and map a false return to not found.
-        fn remove_from_chain(node: &mut EnvNodeRef, key: &wstr) -> EnvStackSetResult {
-            if EnvStackImpl::remove_from_chain(node, key) {
-                EnvStackSetResult::ENV_OK
-            } else {
-                EnvStackSetResult::ENV_NOT_FOUND
-            }
-        }
-
-        let mut result = ModResult::new(EnvStackSetResult::ENV_OK);
-        if query.has_scope {
-            // The user requested erasing from a particular scope.
-            if query.universal {
-                if uvars().as_mut().unwrap().remove(&key.to_ffi()) {
-                    result.status = EnvStackSetResult::ENV_OK;
-                } else {
-                    result.status = EnvStackSetResult::ENV_NOT_FOUND;
-                }
-                // Note we have historically set this even if the uvar is not found.
-                result.uvar_modified = true;
-            } else if query.global {
-                result.status = remove_from_chain(&mut self.base.globals, key);
-                result.global_modified = true;
-            } else if query.local {
-                result.status = remove_from_chain(&mut self.base.locals, key);
-            } else if query.function {
-                let mut node = self.base.locals.clone();
-                while node.next().is_some() {
-                    node = node.next().unwrap();
-                    if node.borrow().new_scope {
-                        break;
-                    }
-                }
-                result.status = remove_from_chain(&mut node, key);
-            } else {
-                panic!("Unknown scope");
-            }
-        } else if Self::remove_from_chain(&mut self.base.locals, key) {
-            // pass
-        } else if Self::remove_from_chain(&mut self.base.globals, key) {
-            result.global_modified = true;
-        } else if uvars()
-            .as_mut()
-            .expect("Should have non-null uvars in this function")
-            .remove(&key.to_ffi())
-        {
-            result.uvar_modified = true;
-        } else {
-            result.status = EnvStackSetResult::ENV_NOT_FOUND;
-        }
-        result
-    }
-
-    /// Push a new shadowing local scope.
-    fn push_shadowing(&mut self) {
-        // Propagate local exported variables.
-        let node = EnvNodeRef::new(true, None);
-        for cursor in self.base.locals.iter() {
-            for (key, val) in cursor.borrow().env.iter() {
-                if val.exports() {
-                    let mut node_ref = node.borrow_mut();
-                    // Do NOT overwrite existing values, since we go from inner scopes outwards.
-                    if node_ref.env.get(key).is_none() {
-                        node_ref.env.insert(key.clone(), val.clone());
-                    }
-                    node_ref.changed_exported();
-                }
-            }
-        }
-        let old_locals = mem::replace(&mut self.base.locals, node);
-        self.shadowed_locals.push(old_locals);
-    }
-
-    /// Push a new non-shadowing (inner) local scope.
-    fn push_nonshadowing(&mut self) {
-        self.base.locals = EnvNodeRef::new(false, Some(self.base.locals.clone()));
-    }
-
-    /// Pop the variable stack.
-    /// Return the popped node.
-    fn pop(&mut self) -> EnvNodeRef {
-        let popped;
-        if let Some(next) = self.base.locals.next() {
-            popped = mem::replace(&mut self.base.locals, next);
-        } else {
-            // Exhausted the inner scopes, put back a shadowing scope.
-            if let Some(shadowed) = self.shadowed_locals.pop() {
-                popped = mem::replace(&mut self.base.locals, shadowed);
-            } else {
-                panic!("Attempt to pop last local scope")
-            }
-        }
-        popped
-    }
-
-    /// Find the first node in the chain starting at \p node which contains the given key \p key.
-    fn find_in_chain(node: &EnvNodeRef, key: &wstr) -> Option<EnvNodeRef> {
-        #[allow(clippy::manual_find)]
-        for cur in node.iter() {
-            if cur.borrow().env.contains_key(key) {
-                return Some(cur);
-            }
-        }
-        None
-    }
-
-    /// Remove a variable from the chain \p node.
-    /// Return true if the variable was found and removed.
-    fn remove_from_chain(node: &mut EnvNodeRef, key: &wstr) -> bool {
-        for cur in node.iter() {
-            let mut cur_ref = cur.borrow_mut();
-            if let Some(var) = cur_ref.env.remove(key) {
-                if var.exports() {
-                    cur_ref.changed_exported();
-                }
-                return true;
-            }
-        }
-        false
-    }
-
-    /// Try setting \p key as an electric or readonly variable, whose value is provided by reference in \p val.
-    /// Return an error code, or NOne if not an electric or readonly variable.
-    /// \p val will not be modified upon a None return.
-    fn try_set_electric(
-        &mut self,
-        key: &wstr,
-        query: &Query,
-        val: &mut Vec<WString>,
-    ) -> Option<EnvStackSetResult> {
-        // Do nothing if not electric.
-        let ev = ElectricVar::for_name(key)?;
-
-        // If a variable is electric, it may only be set in the global scope.
-        if query.has_scope && !query.global {
-            return Some(EnvStackSetResult::ENV_SCOPE);
-        }
-
-        // If the variable is read-only, the user may not set it.
-        if query.user && ev.readonly() {
-            return Some(EnvStackSetResult::ENV_PERM);
-        }
-
-        // Be picky about exporting.
-        if query.has_export_unexport {
-            let matches = if ev.exports() {
-                query.exports
-            } else {
-                query.unexports
-            };
-            if !matches {
-                return Some(EnvStackSetResult::ENV_SCOPE);
-            }
-        }
-
-        // Handle computed mutable electric variables.
-        if key == "umask" {
-            return Some(set_umask(val));
-        } else if key == "PWD" {
-            assert!(val.len() == 1, "Should have exactly one element in PWD");
-            let pwd = val.pop().unwrap();
-            if pwd != self.base.perproc_data.pwd {
-                self.base.perproc_data.pwd = pwd;
-                self.base.globals.borrow_mut().changed_exported();
-            }
-            return Some(EnvStackSetResult::ENV_OK);
-        }
-        // Claim the value.
-        let val = std::mem::take(val);
-
-        // Decide on the mode and set it in the global scope.
-        let flags = VarFlags {
-            exports: Some(ev.exports()),
-            parent_exports: ev.exports(),
-            pathvar: Some(false),
-        };
-        Self::set_in_node(&mut self.base.globals, key, val, flags);
-        return Some(EnvStackSetResult::ENV_OK);
-    }
-
-    /// Set a universal variable, inheriting as applicable from the given old variable.
-    fn set_universal(&mut self, key: &wstr, mut val: Vec<WString>, query: Query) {
-        let mut locked_uvars = uvars();
-        let uv = locked_uvars
-            .as_mut()
-            .expect("Should have non-null uvars in this function");
-        let oldvar = uv.get_ffi(&key.to_ffi()).as_ref().map(|v| v.from_ffi());
-        let oldvar = oldvar.as_ref();
-
-        // Resolve whether or not to export.
-        let mut exports = false;
-        if query.has_export_unexport {
-            exports = query.exports;
-        } else if oldvar.is_some() {
-            exports = oldvar.unwrap().exports();
-        }
-
-        // Resolve whether to be a path variable.
-        // Here we fall back to the auto-pathvar behavior.
-        let pathvar;
-        if query.has_pathvar_unpathvar {
-            pathvar = query.pathvar;
-        } else if oldvar.is_some() {
-            pathvar = oldvar.unwrap().is_pathvar();
-        } else {
-            pathvar = variable_should_auto_pathvar(key);
-        }
-
-        // Split about ':' if it's a path variable.
-        if pathvar {
-            val = colon_split(&val);
-        }
-
-        // Construct and set the new variable.
-        let mut varflags = EnvVarFlags::empty();
-        varflags.set(EnvVarFlags::EXPORT, exports);
-        varflags.set(EnvVarFlags::PATHVAR, pathvar);
-        let new_var = EnvVar::new_vec(val, varflags);
-
-        uv.set(&key.to_ffi(), &env_var_to_ffi(&new_var));
-    }
-
-    /// Set a variable in a given node \p node.
-    fn set_in_node(node: &mut EnvNodeRef, key: &wstr, mut val: Vec<WString>, flags: VarFlags) {
-        // Read the var from the node. In C++ this was node->env[key] which establishes a default.
-        let mut node_ref = node.borrow_mut();
-        let var = node_ref.env.entry(key.to_owned()).or_default();
-
-        // Use an explicit exports, or inherit from the existing variable.
-        let res_exports = match flags.exports {
-            Some(exports) => exports,
-            None => var.exports(),
-        };
-
-        // Pathvar is inferred from the name. If set, split our entry about colons.
-        let res_pathvar = match flags.pathvar {
-            Some(pathvar) => pathvar,
-            None => variable_should_auto_pathvar(key),
-        };
-        if res_pathvar {
-            val = colon_split(&val);
-        }
-
-        *var = var
-            .setting_vals(val)
-            .setting_exports(res_exports)
-            .setting_pathvar(res_pathvar);
-
-        // Perhaps mark that this node contains an exported variable, or shadows an exported variable.
-        // If so regenerate the export list.
-        if res_exports || flags.parent_exports {
-            node_ref.changed_exported();
-        }
-    }
-
-    // Implement the default behavior of 'set' by finding the node for an unspecified scope.
-    fn resolve_unspecified_scope(&mut self) -> EnvNodeRef {
-        for cursor in self.base.locals.iter() {
-            if cursor.borrow().new_scope {
-                return cursor;
-            }
-        }
-        return self.base.globals.clone();
-    }
-
-    /// Get an existing variable, or None.
-    /// This is used for inheriting pathvar and export status.
-    fn find_variable(&self, key: &wstr) -> Option<EnvVar> {
-        let mut node = Self::find_in_chain(&self.base.locals, key);
-        if node.is_none() {
-            node = Self::find_in_chain(&self.base.globals, key);
-        }
-        if let Some(node) = node {
-            let iter = node.borrow().env.get(key).cloned();
-            assert!(iter.is_some(), "Node should contain key");
-            return iter;
-        }
-        None
-    }
-
-    fn getf(&self, key: &wstr, mode: EnvMode) -> Option<EnvVar> {
-        self.base.getf(key, mode)
-    }
-
-    fn get_names(&self, flags: EnvMode) -> Vec<WString> {
-        self.base.get_names(flags)
-    }
-
-    fn get_pwd_slash(&self) -> WString {
-        self.base.get_pwd_slash()
-=======
-    }
-
-    fn get_names(&self, _flags: EnvMode) -> Vec<WString> {
-        Vec::new()
-    }
-}
-
-/// A helper type for wrapping a type-erased Environment.
-pub struct EnvDyn {
-    inner: Box<dyn Environment>,
-}
-
-impl EnvDyn {
-    fn new(inner: Box<dyn Environment>) -> Self {
-        Self { inner }
-    }
-}
-
-impl Environment for EnvDyn {
-    fn getf(&self, key: &wstr, mode: EnvMode) -> Option<EnvVar> {
-        self.inner.getf(key, mode)
-    }
-
-    fn get_names(&self, flags: EnvMode) -> Vec<WString> {
-        self.inner.get_names(flags)
-    }
-
-    fn get_pwd_slash(&self) -> WString {
-        self.inner.get_pwd_slash()
->>>>>>> e82e8edd
-    }
-}
-
 /// An immutable environment, used in snapshots.
 pub struct EnvScoped {
-<<<<<<< HEAD
-    /// The implementation.
-    /// Do not access this directly; use the acquire_impl_*() functions which take the global lock.
-    _impl: UnsafeCell<EnvScopedImpl>,
-}
-
-impl EnvScoped {
-    fn from_impl(imp: EnvScopedImpl) -> EnvScoped {
-        EnvScoped {
-            _impl: UnsafeCell::new(imp),
-        }
-    }
-
-    /// All environment stacks are guarded by a global lock.
-    fn acquire_impl(&self) -> EnvLockGuard<EnvScopedImpl> {
-        let guard = ENV_LOCK.lock().unwrap();
-        // Safety: we have the global lock.
-        let value = unsafe { &mut *self._impl.get() };
-        EnvLockGuard {
-            guard,
-            value,
-            _phantom: PhantomData,
-        }
-=======
     inner: EnvMutex<EnvScopedImpl>,
 }
 
@@ -1411,48 +141,24 @@
 
     fn lock(&self) -> EnvMutexGuard<EnvScopedImpl> {
         self.inner.lock()
->>>>>>> e82e8edd
     }
 }
 
 /// A mutable environment which allows scopes to be pushed and popped.
 /// This backs the parser's "vars".
 pub struct EnvStack {
-<<<<<<< HEAD
-    /// The implementation.
-    /// Do not access this directly; use the acquire_impl_*() functions which take the global lock.
-    _impl: UnsafeCell<EnvStackImpl>,
-=======
     inner: EnvMutex<EnvStackImpl>,
->>>>>>> e82e8edd
 }
 
 impl EnvStack {
     fn new() -> EnvStack {
         EnvStack {
-<<<<<<< HEAD
-            _impl: UnsafeCell::new(EnvStackImpl::new()),
-        }
-    }
-
-    /// All environment stacks are guarded by a global lock.
-    fn acquire_impl(&self) -> EnvLockGuard<EnvStackImpl> {
-        let guard = ENV_LOCK.lock().unwrap();
-        // Safety: we have the global lock.
-        let value = unsafe { &mut *self._impl.get() };
-        EnvLockGuard {
-            guard,
-            value,
-            _phantom: PhantomData,
-        }
-=======
             inner: EnvStackImpl::new(),
         }
     }
 
     fn lock(&self) -> EnvMutexGuard<EnvStackImpl> {
         self.inner.lock()
->>>>>>> e82e8edd
     }
 
     /// \return whether we are the principal stack.
@@ -1463,17 +169,6 @@
     /// Helpers to get and set the proc statuses.
     /// These correspond to $status and $pipestatus.
     pub fn get_last_statuses(&self) -> Statuses {
-<<<<<<< HEAD
-        self.acquire_impl().base.get_last_statuses().clone()
-    }
-
-    pub fn get_last_status(&self) -> c_int {
-        self.acquire_impl().base.get_last_statuses().status
-    }
-
-    pub fn set_last_statuses(&self, statuses: Statuses) {
-        self.acquire_impl().base.set_last_statuses(statuses);
-=======
         self.lock().base.get_last_statuses().clone()
     }
 
@@ -1483,7 +178,6 @@
 
     pub fn set_last_statuses(&self, statuses: Statuses) {
         self.lock().base.set_last_statuses(statuses);
->>>>>>> e82e8edd
     }
 
     /// Sets the variable with the specified name to the given values.
@@ -1508,11 +202,7 @@
             vals = munged_vals;
         }
 
-<<<<<<< HEAD
-        let ret: ModResult = self.acquire_impl().set(key, mode, vals);
-=======
         let ret: ModResult = self.lock().set(key, mode, vals);
->>>>>>> e82e8edd
         if ret.status == EnvStackSetResult::ENV_OK {
             // If we modified the global state, or we are principal, then dispatch changes.
             // Important to not hold the lock here.
@@ -1560,11 +250,7 @@
     ///
     /// \return the set result.
     pub fn remove(&self, key: &wstr, mode: EnvMode) -> EnvStackSetResult {
-<<<<<<< HEAD
-        let ret = self.acquire_impl().remove(key, mode);
-=======
         let ret = self.lock().remove(key, mode);
->>>>>>> e82e8edd
         #[allow(clippy::collapsible_if)]
         if ret.status == EnvStackSetResult::ENV_OK {
             if ret.global_modified || self.is_principal() {
@@ -1580,11 +266,7 @@
 
     /// Push the variable stack. Used for implementing local variables for functions and for-loops.
     pub fn push(&self, new_scope: bool) {
-<<<<<<< HEAD
-        let mut imp = self.acquire_impl();
-=======
         let mut imp = self.lock();
->>>>>>> e82e8edd
         if new_scope {
             imp.push_shadowing();
         } else {
@@ -1594,20 +276,12 @@
 
     /// Pop the variable stack. Used for implementing local variables for functions and for-loops.
     pub fn pop(&self) {
-<<<<<<< HEAD
-        let popped = self.acquire_impl().pop();
-=======
         let popped = self.lock().pop();
->>>>>>> e82e8edd
         // Only dispatch variable changes if we are the principal environment.
         if self.is_principal() {
             // TODO: we would like to coalesce locale / curses changes, so that we only re-initialize
             // once.
-<<<<<<< HEAD
-            for key in popped.borrow().env.keys() {
-=======
             for key in popped {
->>>>>>> e82e8edd
                 ffi::env_dispatch_var_change_ffi(&key.to_ffi() /*, self */);
             }
         }
@@ -1615,21 +289,13 @@
 
     /// Returns an array containing all exported variables in a format suitable for execv.
     pub fn export_array(&self) -> Arc<OwningNullTerminatedArray> {
-<<<<<<< HEAD
-        self.acquire_impl().base.export_array()
-=======
         self.lock().base.export_array()
->>>>>>> e82e8edd
     }
 
     /// Snapshot this environment. This means returning a read-only copy. Local variables are copied
     /// but globals are shared (i.e. changes to global will be visible to this snapshot).
     pub fn snapshot(&self) -> EnvDyn {
-<<<<<<< HEAD
-        let scoped = EnvScoped::from_impl(self.acquire_impl().base.snapshot());
-=======
         let scoped = EnvScoped::from_impl(self.lock().base.snapshot());
->>>>>>> e82e8edd
         EnvDyn {
             inner: Box::new(scoped) as Box<dyn Environment>,
         }
@@ -1688,27 +354,6 @@
     }
 }
 
-<<<<<<< HEAD
-/// Safety: EnvStack and the rest are safe for sharing across threads, because of the global lock.
-unsafe impl Sync for EnvScoped {}
-unsafe impl Sync for EnvStack {}
-unsafe impl Sync for EnvStackImpl {}
-unsafe impl Sync for EnvScopedImpl {}
-unsafe impl Sync for EnvNodeRef {}
-unsafe impl Sync for EnvNode {}
-
-impl Environment for EnvScoped {
-    fn getf(&self, key: &wstr, mode: EnvMode) -> Option<EnvVar> {
-        self.acquire_impl().getf(key, mode)
-    }
-
-    fn get_names(&self, flags: EnvMode) -> Vec<WString> {
-        self.acquire_impl().get_names(flags)
-    }
-
-    fn get_pwd_slash(&self) -> WString {
-        self.acquire_impl().get_pwd_slash()
-=======
 impl Environment for EnvScoped {
     fn getf(&self, key: &wstr, mode: EnvMode) -> Option<EnvVar> {
         self.lock().getf(key, mode)
@@ -1720,7 +365,6 @@
 
     fn get_pwd_slash(&self) -> WString {
         self.lock().get_pwd_slash()
->>>>>>> e82e8edd
     }
 }
 
@@ -1730,17 +374,6 @@
 
 impl Environment for EnvStack {
     fn getf(&self, key: &wstr, mode: EnvMode) -> Option<EnvVar> {
-<<<<<<< HEAD
-        self.acquire_impl().getf(key, mode)
-    }
-
-    fn get_names(&self, flags: EnvMode) -> Vec<WString> {
-        self.acquire_impl().get_names(flags)
-    }
-
-    fn get_pwd_slash(&self) -> WString {
-        self.acquire_impl().get_pwd_slash()
-=======
         self.lock().getf(key, mode)
     }
 
@@ -1750,7 +383,6 @@
 
     fn get_pwd_slash(&self) -> WString {
         self.lock().get_pwd_slash()
->>>>>>> e82e8edd
     }
 }
 
@@ -1834,31 +466,6 @@
         }
     }
 }
-<<<<<<< HEAD
-
-#[test]
-fn test_colon_split() {
-    assert_eq!(colon_split(&[L!("foo")]), &[L!("foo")]);
-    assert_eq!(
-        colon_split(&[L!("foo:bar:baz")]),
-        &[L!("foo"), L!("bar"), L!("baz")]
-    );
-    assert_eq!(
-        colon_split(&[L!("foo:bar"), L!("baz")]),
-        &[L!("foo"), L!("bar"), L!("baz")]
-    );
-    assert_eq!(
-        colon_split(&[L!("foo:bar"), L!("baz")]),
-        &[L!("foo"), L!("bar"), L!("baz")]
-    );
-    assert_eq!(
-        colon_split(&[L!("1:"), L!("2:"), L!(":3:")]),
-        &[L!("1"), L!(""), L!("2"), L!(""), L!(""), L!("3"), L!("")]
-    );
-}
-
-=======
->>>>>>> e82e8edd
 /// A test environment that knows about PWD.
 // TODO Post-FFI: this should be cfg(test).
 pub mod test {
