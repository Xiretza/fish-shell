--- conflicted
+++ resolved
@@ -151,11 +151,7 @@
 }
 
 impl EnvStack {
-<<<<<<< HEAD
-    fn new() -> EnvStack {
-=======
     pub fn new() -> EnvStack {
->>>>>>> 11c252ca
         EnvStack {
             inner: EnvStackImpl::new(),
         }
