--- conflicted
+++ resolved
@@ -949,13 +949,7 @@
 
 /// Exits without invoking destructors (via _exit), useful for code after fork.
 pub fn exit_without_destructors(code: libc::c_int) -> ! {
-<<<<<<< HEAD
-    unsafe {
-        libc::_exit(code);
-    }
-=======
     unsafe { libc::_exit(code) };
->>>>>>> c683d320
 }
 
 /// Save the shell mode on startup so we can restore them on exit.
