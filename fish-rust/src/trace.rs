--- conflicted
+++ resolved
@@ -14,11 +14,7 @@
         include!("parser.h");
         type wcstring_list_ffi_t = super::wcstring_list_ffi_t;
         type wcharz_t = super::wcharz_t;
-<<<<<<< HEAD
-        type Parser = super::Parser;
-=======
         type Parser = crate::parser::Parser;
->>>>>>> a6f71cfa
     }
 
     extern "Rust" {
