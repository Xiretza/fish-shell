//! String expansion functions. These functions perform several kinds of parameter expansion. There
//! are a lot of issues with regards to memory allocation. Overall, these functions would benefit
//! from using a more clever memory allocation scheme, perhaps an evil combination of talloc,
//! string buffers and reference counting.

use crate::builtins::shared::{
    STATUS_CMD_ERROR, STATUS_CMD_UNKNOWN, STATUS_EXPAND_ERROR, STATUS_ILLEGAL_CMD,
    STATUS_NOT_EXECUTABLE, STATUS_READ_TOO_MUCH,
};
use crate::common::{
    char_offset, charptr2wcstring, escape, escape_string_for_double_quotes, unescape_string,
    valid_var_name_char, wcs2zstring, UnescapeFlags, UnescapeStringStyle, EXPAND_RESERVED_BASE,
    EXPAND_RESERVED_END,
};
use crate::complete::{
    CompleteFlags, Completion, CompletionList, CompletionListFfi, CompletionReceiver,
};
<<<<<<< HEAD
use crate::env::{EnvDynFFI, EnvVar, Environment};
=======
use crate::env::{EnvDynFFI, EnvStackRefFFI, EnvVar, Environment};
>>>>>>> a6f71cfa
use crate::exec::exec_subshell_for_expand;
use crate::history::{history_session_id, History};
use crate::operation_context::OperationContext;
use crate::parse_constants::{
    ParseError, ParseErrorCode, ParseErrorList, ParseErrorListFfi, SOURCE_LOCATION_UNKNOWN,
};
use crate::parse_util::{parse_util_expand_variable_error, parse_util_locate_cmdsubst_range};
use crate::path::path_apply_working_directory;
use crate::util::wcsfilecmp_glob;
use crate::wchar::{wstr, WString, L};
use crate::wchar_ext::{ToWString, WExt};
use crate::wchar_ffi::{WCharFromFFI, WCharToFFI};
use crate::wcstringutil::{join_strings, trim};
use crate::wildcard::{
    wildcard_expand_string, wildcard_has_internal, WildcardResult, ANY_CHAR, ANY_STRING,
    ANY_STRING_RECURSIVE,
};
use crate::wutil::{fish_wcstoi_partial, normalize_path, wgettext, wgettext_fmt, Options};
use bitflags::bitflags;
use cxx::CxxWString;
use std::pin::Pin;
use widestring_suffix::widestrs;

bitflags! {
    /// Set of flags controlling expansions.
    #[derive(Default)]
    pub struct ExpandFlags : u16 {
        /// Skip command substitutions.
        const SKIP_CMDSUBST = 1 << 0;
        /// Skip variable expansion.
        const SKIP_VARIABLES = 1 << 1;
        /// Skip wildcard expansion.
        const SKIP_WILDCARDS = 1 << 2;
        /// The expansion is being done for tab or auto completions. Returned completions may have the
        /// wildcard as a prefix instead of a match.
        const FOR_COMPLETIONS = 1 << 3;
        /// Only match files that are executable by the current user.
        const EXECUTABLES_ONLY = 1 << 4;
        /// Only match directories.
        const DIRECTORIES_ONLY = 1 << 5;
        /// Generate descriptions, stored in the description field of completions.
        const GEN_DESCRIPTIONS = 1 << 6;
        /// Un-expand home directories to tildes after.
        const PRESERVE_HOME_TILDES = 1 << 7;
        /// Allow fuzzy matching.
        const FUZZY_MATCH = 1 << 8;
        /// Disallow directory abbreviations like /u/l/b for /usr/local/bin. Only applicable if
        /// fuzzy_match is set.
        const NO_FUZZY_DIRECTORIES = 1 << 9;
        /// Allows matching a leading dot even if the wildcard does not contain one.
        /// By default, wildcards only match a leading dot literally; this is why e.g. '*' does not
        /// match hidden files.
        const ALLOW_NONLITERAL_LEADING_DOT = 1 << 10;
        /// Do expansions specifically to support cd. This means using CDPATH as a list of potential
        /// working directories, and to use logical instead of physical paths.
        const SPECIAL_FOR_CD = 1 << 11;
        /// Do expansions specifically for cd autosuggestion. This is to differentiate between cd
        /// completions and cd autosuggestions.
        const SPECIAL_FOR_CD_AUTOSUGGESTION = 1 << 12;
        /// Do expansions specifically to support external command completions. This means using PATH as
        /// a list of potential working directories.
        const SPECIAL_FOR_COMMAND = 1 << 13;
    }
}

/// Character representing a home directory.
pub const HOME_DIRECTORY: char = char_offset(EXPAND_RESERVED_BASE, 0);
/// Character representing process expansion for %self.
pub const PROCESS_EXPAND_SELF: char = char_offset(EXPAND_RESERVED_BASE, 1);
/// Character representing variable expansion.
pub const VARIABLE_EXPAND: char = char_offset(EXPAND_RESERVED_BASE, 2);
/// Character representing variable expansion into a single element.
pub const VARIABLE_EXPAND_SINGLE: char = char_offset(EXPAND_RESERVED_BASE, 3);
/// Character representing the start of a bracket expansion.
pub const BRACE_BEGIN: char = char_offset(EXPAND_RESERVED_BASE, 4);
/// Character representing the end of a bracket expansion.
pub const BRACE_END: char = char_offset(EXPAND_RESERVED_BASE, 5);
/// Character representing separation between two bracket elements.
pub const BRACE_SEP: char = char_offset(EXPAND_RESERVED_BASE, 6);
/// Character that takes the place of any whitespace within non-quoted text in braces
pub const BRACE_SPACE: char = char_offset(EXPAND_RESERVED_BASE, 7);
/// Separate subtokens in a token with this character.
pub const INTERNAL_SEPARATOR: char = char_offset(EXPAND_RESERVED_BASE, 8);
/// Character representing an empty variable expansion. Only used transitively while expanding
/// variables.
pub const VARIABLE_EXPAND_EMPTY: char = char_offset(EXPAND_RESERVED_BASE, 9);

const _: () = assert!(
    EXPAND_RESERVED_END as u32 > VARIABLE_EXPAND_EMPTY as u32,
    "Characters used in expansions must stay within private use area"
);

pub use expand_ffi::{ExpandResult, ExpandResultCode};

impl ExpandResult {
    pub fn new(result: ExpandResultCode) -> Self {
        Self { result, status: 0 }
    }
    pub fn ok() -> Self {
        Self::new(ExpandResultCode::ok)
    }
    /// Make an error value with the given status.
    pub fn make_error(status: libc::c_int) -> Self {
        assert!(status != 0, "status cannot be 0 for an error result");
        Self {
            result: ExpandResultCode::error,
            status,
        }
    }
}

impl PartialEq<ExpandResultCode> for ExpandResult {
    fn eq(&self, other: &ExpandResultCode) -> bool {
        self.result == *other
    }
}

/// The string represented by PROCESS_EXPAND_SELF
#[widestrs]
pub const PROCESS_EXPAND_SELF_STR: &wstr = "%self"L;

/// Perform various forms of expansion on in, such as tilde expansion (\~USER becomes the users home
/// directory), variable expansion (\$VAR_NAME becomes the value of the environment variable
/// VAR_NAME), cmdsubst expansion and wildcard expansion. The results are inserted into the list
/// out.
///
/// If the parameter does not need expansion, it is copied into the list out.
///
/// \param input The parameter to expand
/// \param output The list to which the result will be appended.
/// \param flags Specifies if any expansion pass should be skipped. Legal values are any combination
/// of skip_cmdsubst skip_variables and skip_wildcards
/// \param ctx The parser, variables, and cancellation checker for this operation.  The parser may
/// be null. \param errors Resulting errors, or nullptr to ignore
///
/// \return An expand_result_t.
/// wildcard_no_match and wildcard_match are normal exit conditions used only on
/// strings containing wildcards to tell if the wildcard produced any matches.
pub fn expand_string(
    input: WString,
    out_completions: &mut CompletionList,
    flags: ExpandFlags,
    ctx: &OperationContext,
    errors: Option<&mut ParseErrorList>,
) -> ExpandResult {
    let mut completions = vec![];
    let mut recv = CompletionReceiver::from_list(completions, ctx.expansion_limit);
    let result = expand_to_receiver(input, &mut recv, flags, ctx, errors);
    *out_completions = recv.take();
    result
}

/// Variant of string that inserts its results into a completion_receiver_t.
pub fn expand_to_receiver(
    input: WString,
    out_completions: &mut CompletionReceiver,
    flags: ExpandFlags,
    ctx: &OperationContext,
    errors: Option<&mut ParseErrorList>,
) -> ExpandResult {
    Expander::expand_string(input, out_completions, flags, ctx, errors)
}

/// expand_one is identical to expand_string, except it will fail if in expands to more than one
/// string. This is used for expanding command names.
///
/// \param inout_str The parameter to expand in-place
/// \param flags Specifies if any expansion pass should be skipped. Legal values are any combination
/// of skip_cmdsubst skip_variables and skip_wildcards
/// \param ctx The parser, variables, and cancellation checker for this operation. The parser may be
/// null.
/// \param errors Resulting errors, or nullptr to ignore
///
/// \return Whether expansion succeeded.
pub fn expand_one(
    s: &mut WString,
    flags: ExpandFlags,
    ctx: &OperationContext,
    errors: Option<&mut ParseErrorList>,
) -> bool {
    let mut completions = CompletionList::new();

    if !flags.contains(ExpandFlags::FOR_COMPLETIONS) && expand_is_clean(s) {
        return true;
    }

    let mut tmp = WString::new();
    std::mem::swap(s, &mut tmp);
    if expand_string(tmp, &mut completions, flags, ctx, errors) == ExpandResultCode::ok {
        if let Some(comp) = completions.into_iter().next() {
            *s = comp.completion;
            return true;
        }
    }

    false
}

/// Expand a command string like $HOME/bin/cmd into a command and list of arguments.
/// Return the command and arguments by reference.
/// If the expansion resulted in no or an empty command, the command will be an empty string. Note
/// that API does not distinguish between expansion resulting in an empty command (''), and
/// expansion resulting in no command (e.g. unset variable).
/// If \p skip_wildcards is true, then do not do wildcard expansion
/// \return an expand error.
pub fn expand_to_command_and_args(
    instr: &wstr,
    ctx: &OperationContext<'_>,
    out_cmd: &mut WString,
    mut out_args: Option<&mut Vec<WString>>,
    errors: Option<&mut ParseErrorList>,
    skip_wildcards: bool,
) -> ExpandResult {
    // Fast path.
    if expand_is_clean(instr) {
        *out_cmd = instr.to_owned();
        return ExpandResult::ok();
    }

    let mut eflags = ExpandFlags::SKIP_CMDSUBST;
    if skip_wildcards {
        eflags |= ExpandFlags::SKIP_WILDCARDS;
    }

    let mut completions = CompletionList::new();
    let expand_err = expand_string(instr.to_owned(), &mut completions, eflags, ctx, errors);
    if expand_err == ExpandResultCode::ok {
        // The first completion is the command, any remaining are arguments.
        let mut completions = completions.into_iter();
        if let Some(comp) = completions.next() {
            *out_cmd = comp.completion;
        }
        if let Some(ref mut out_args) = out_args {
            for comp in completions {
                out_args.push(comp.completion);
            }
        }
    }

    expand_err
}

/// Convert the variable value to a human readable form, i.e. escape things, handle arrays, etc.
/// Suitable for pretty-printing.
pub fn expand_escape_variable(var: &EnvVar) -> WString {
    let mut buff = WString::new();

    let lst = var.as_list();
    for el in lst {
        if buff.is_empty() {
            buff.push_str("  ");
        }

        // We want to use quotes if we have more than one string, or the string contains a space.
        let prefer_quotes = lst.len() > 1 || el.contains(' ');
        if prefer_quotes && is_quotable(el) {
            buff.push('\'');
            buff.push_utfstr(el);
            buff.push('\'');
        } else {
            buff.push_utfstr(&escape(el));
        }
    }
    buff
}

/// Convert a string value to a human readable form, i.e. escape things, handle arrays, etc.
/// Suitable for pretty-printing.
pub fn expand_escape_string(el: &wstr) -> WString {
    let mut buff = WString::new();
    let prefer_quotes = el.contains(' ');
    if prefer_quotes && is_quotable(el) {
        buff.push('\'');
        buff.push_utfstr(el);
        buff.push('\'');
    } else {
        buff.push_utfstr(&escape(el));
    }
    buff
}

/// Perform tilde expansion and nothing else on the specified string, which is modified in place.
///
/// \param input the string to tilde expand
pub fn expand_tilde(input: &mut WString, vars: &dyn Environment) {
    if input.chars().next() == Some('~') {
        input.replace_range(0..1, wstr::from_char_slice(&[HOME_DIRECTORY]));
        expand_home_directory(input, vars);
    }
}

/// Perform the opposite of tilde expansion on the string, which is modified in place.
#[widestrs]
pub fn replace_home_directory_with_tilde(s: &wstr, vars: &dyn Environment) -> WString {
    let mut result = s.to_owned();
    // Only absolute paths get this treatment.
    if result.starts_with("/"L) {
        let mut home_directory = "~"L.to_owned();
        expand_tilde(&mut home_directory, vars);
        if !home_directory.ends_with("/"L) {
            home_directory.push('/');
        }

        // Now check if the home_directory prefixes the string.
        if result.starts_with(&home_directory) {
            // Success
            result.replace_range(0..home_directory.len(), "~/"L);
        }
    }
    result
}

// Terrible hacks
pub fn fish_xdm_login_hack_hack_hack_hack(cmds: &mut Vec<String>, argv: &[&str]) -> bool {
    if cmds.len() != 1 {
        return false;
    }

    let mut result = false;
    let cmd = &cmds[0];
    if ["exec \"${@}\"", "exec \"$@\""].contains(&cmd.as_str()) {
        // We're going to construct a new command that starts with exec, and then has the
        // remaining arguments escaped.
        let mut new_cmd = "exec".to_owned();
        for arg in &argv[1..] {
            new_cmd.push(' ');
            new_cmd.push_str(&escape_single_quoted_hack_hack_hack_hack(arg));
        }

        cmds[0] = new_cmd;
        result = true;
    }
    result
}

// https://github.com/fish-shell/fish-shell/issues/367
//
// With them the Seed of Wisdom did I sow,
// And with my own hand labour'd it to grow:
// And this was all the Harvest that I reap'd---
// "I came like Water, and like Wind I go."

fn escape_single_quoted_hack_hack_hack_hack(s: &str) -> String {
    let mut result = String::new();
    result.reserve(s.len() + 2);
    result.push('\'');
    for c in s.chars() {
        // Escape backslashes and single quotes only.
        if ['\\', '\''].contains(&c) {
            result.push('\\');
        }
        result.push(c);
    }
    result.push('\'');
    result
}

/// Characters which make a string unclean if they are the first character of the string. See \c
/// expand_is_clean().
const UNCLEAN_FIRST: &wstr = L!("~%");
/// Unclean characters. See \c expand_is_clean().
const UNCLEAN: &wstr = L!("$*?\\\"'({})");

/// Test if the specified argument is clean, i.e. it does not contain any tokens which need to be
/// expanded or otherwise altered. Clean strings can be passed through expand_string and expand_one
/// without changing them. About two thirds of all strings are clean, so skipping expansion on them
/// actually does save a small amount of time, since it avoids multiple memory allocations during
/// the expansion process.
///
/// \param in the string to test
fn expand_is_clean(input: &wstr) -> bool {
    if input.is_empty() {
        return true;
    }

    // Test characters that have a special meaning in the first character position.
    if UNCLEAN_FIRST.contains(input.as_char_slice()[0]) {
        return false;
    }

    // Test characters that have a special meaning in any character position.
    input.chars().any(|c| UNCLEAN.contains(c))
}

/// Append a syntax error to the given error list.
macro_rules! append_syntax_error {
    (
        $errors:expr, $source_start:expr,
        $fmt:expr $(, $arg:expr )* $(,)?
    ) => {
        if let Some(ref mut errors) = $errors {
            let mut error = ParseError::default();
            error.source_start = $source_start;
            error.source_length = 0;
            error.code = ParseErrorCode::syntax;
            error.text = wgettext_fmt!($fmt $(, $arg)*);
            errors.push(error);
        }
    }
}

/// Append a cmdsub error to the given error list. But only do so if the error hasn't already been
/// recorded. This is needed because command substitution is a recursive process and some errors
/// could consequently be recorded more than once.
macro_rules! append_cmdsub_error {
    (
        $errors:expr, $source_start:expr, $source_end:expr,
        $fmt:expr $(, $arg:expr )* $(,)?
    ) => {
        append_cmdsub_error_formatted!(
            $errors, $source_start, $source_end,
            wgettext_fmt!($fmt $(, $arg)*));
    }
}

macro_rules! append_cmdsub_error_formatted {
    (
        $errors:expr, $source_start:expr, $source_end:expr,
        $text:expr $(,)?
    ) => {
        if let Some(ref mut errors) = $errors {
            let mut error = ParseError::default();
            error.source_start = $source_start;
            error.source_length = $source_end - $source_start + 1;
            error.code = ParseErrorCode::cmdsubst;
            error.text = $text;
            if !errors.iter().any(|e| e.text == error.text) {
                errors.push(error);
            }
        }
    };
}

/// Append an overflow error, when expansion produces too much data.
fn append_overflow_error(
    errors: &mut Option<&mut ParseErrorList>,
    source_start: Option<usize>,
) -> ExpandResult {
    if let Some(ref mut errors) = errors {
        let mut error = ParseError::default();
        error.source_start = source_start.unwrap_or(SOURCE_LOCATION_UNKNOWN);
        error.source_length = 0;
        error.code = ParseErrorCode::generic;
        error.text = wgettext!("Expansion produced too many results").to_owned();
        errors.push(error);
    }
    ExpandResult::make_error(STATUS_EXPAND_ERROR.unwrap())
}

/// Test if the specified string does not contain character which can not be used inside a quoted
/// string.
fn is_quotable(s: &wstr) -> bool {
    !s.chars().any(|c| "\n\t\r\x08\x1B".contains(c))
}

enum ParseSliceError {
    none,
    zero_index,
    invalid_index,
}

/// Parse an array slicing specification Returns 0 on success. If a parse error occurs, returns the
/// index of the bad token. Note that 0 can never be a bad index because the string always starts
/// with [.
fn parse_slice(
    input: &wstr,
    idx: &mut Vec<i64>,
    array_size: usize,
) -> Result<usize, (usize, ParseSliceError)> {
    let size = i64::try_from(array_size).unwrap();
    let mut pos = 1; // skip past the opening square bracket

    loop {
        while input.char_at(pos).is_whitespace() || input.char_at(pos) == INTERNAL_SEPARATOR {
            pos += 1;
        }
        if input.char_at(pos) == ']' {
            pos += 1;
            break;
        }

        let tmp = if idx.is_empty() && input.char_at(pos) == '.' && input.char_at(pos + 1) == '.' {
            // If we are at the first index expression, a missing start-index means the range starts
            // at the first item.
            1 // first index
        } else {
            let mut end = 0;
            match fish_wcstoi_partial(&input[pos..], Options::default(), &mut end) {
                Ok(tmp) => {
                    if tmp == 0 {
                        // Explicitly refuse $foo[0] as valid syntax, regardless of whether or
                        // not we're going to show an error if the index ultimately evaluates
                        // to zero. This will help newcomers to fish avoid a common off-by-one
                        // error. See #4862.
                        return Err((pos, ParseSliceError::zero_index));
                    }
                    pos += end;
                    tmp
                }
                Err(error) => {
                    // We don't test `*end` as is typically done because we expect it to not
                    // be the null char. Ignore the case of errno==-1 because it means the end
                    // char wasn't the null char.
                    return Err((pos, ParseSliceError::invalid_index));
                }
            }
        };

        let mut i1 = if tmp > -1 { tmp } else { size + tmp + 1 };
        while input.char_at(pos) == INTERNAL_SEPARATOR {
            pos += 1;
        }
        if input.char_at(pos) == '.' && input.char_at(pos + 1) == '.' {
            pos += 2;
            while input.char_at(pos) == INTERNAL_SEPARATOR {
                pos += 1;
            }
            while input.char_at(pos).is_whitespace() {
                pos += 1; // Allow the space in "[.. ]".
            }

            // If we are at the last index range expression  then a missing end-index means the
            // range spans until the last item.
            let tmp1 = if input.char_at(pos) == ']' {
                -1 // last index
            } else {
                let mut end = 0;
                match fish_wcstoi_partial(&input[pos..], Options::default(), &mut end) {
                    Ok(tmp) => {
                        if tmp == 0 {
                            return Err((pos, ParseSliceError::zero_index));
                        }
                        pos += end;
                        tmp
                    }
                    Err(error) => {
                        return Err((pos, ParseSliceError::zero_index));
                    }
                }
            };

            let mut i2 = if tmp1 > -1 { tmp1 } else { size + tmp1 + 1 };
            // Skip sequences that are entirely outside.
            // This means "17..18" expands to nothing if there are less than 17 elements.
            if i1 > size && i2 > size {
                continue;
            }
            let mut direction = if i2 < i1 { -1 } else { 1 };
            // If only the beginning is negative, always go reverse.
            // If only the end, always go forward.
            // Prevents `[x..-1]` from going reverse if less than x elements are there.
            if (tmp1 > -1) != (tmp > -1) {
                direction = if tmp1 > -1 { -1 } else { 1 };
            } else {
                // Clamp to array size when not forcing direction
                // - otherwise "2..-1" clamps both to 1 and then becomes "1..1".
                i1 = i1.min(size);
                i2 = i2.min(size);
            }
            let mut jjj = i1;
            while jjj * direction <= i2 * direction {
                idx.push(jjj);
                jjj += direction;
            }
            continue;
        }

        idx.push(i1);
<<<<<<< HEAD
    }

    Ok(pos)
}

/// Expand all environment variables in the string *ptr.
///
/// This function is slow, fragile and complicated. There are lots of little corner cases, like
/// $$foo should do a double expansion, $foo$bar should not double expand bar, etc.
///
/// This function operates on strings backwards, starting at last_idx.
///
/// Note: last_idx is considered to be where it previously finished processing. This means it
/// actually starts operating on last_idx-1. As such, to process a string fully, pass string.size()
/// as last_idx instead of string.size()-1.
///
/// \return the result of expansion.
fn expand_variables(
    instr: WString,
    out: &mut CompletionReceiver,
    last_idx: usize,
    vars: &dyn Environment,
    errors: &mut Option<&mut ParseErrorList>,
) -> ExpandResult {
    // last_idx may be 1 past the end of the string, but no further.
    assert!(last_idx <= instr.len(), "Invalid last_idx");
    if last_idx == 0 {
        if !out.add_string(instr) {
            return append_overflow_error(errors, None);
        }
        return ExpandResult::ok();
    }

    // Locate the last VARIABLE_EXPAND or VARIABLE_EXPAND_SINGLE
    let mut is_single = false;
    let mut varexp_char_idx = last_idx;
    while varexp_char_idx != 0 {
        varexp_char_idx -= 1;
        let c = instr.as_char_slice()[varexp_char_idx];
        if [VARIABLE_EXPAND, VARIABLE_EXPAND_SINGLE].contains(&c) {
            is_single = c == VARIABLE_EXPAND_SINGLE;
            break;
        }
    }

    // Get the variable name.
    let var_name_start = varexp_char_idx + 1;
    let mut var_name_stop = var_name_start;
    while var_name_stop < instr.len() {
        let nc = instr.as_char_slice()[var_name_stop];
        if nc == VARIABLE_EXPAND_EMPTY {
            var_name_stop += 1;
            break;
        }
        if !valid_var_name_char(nc) {
            break;
        }
        var_name_stop += 1;
    }
    assert!(
        var_name_stop >= var_name_start,
        "Bogus variable name indexes"
    );

    // Get the variable name as a string, then try to get the variable from env.
    let var_name = &instr[var_name_start..var_name_stop];

    // It's an error if the name is empty.
    if var_name.is_empty() {
        if let Some(ref mut errors) = errors {
            parse_util_expand_variable_error(
                &instr,
                0, /* global_token_pos */
                varexp_char_idx,
                errors,
            );
        }
        return ExpandResult::make_error(STATUS_EXPAND_ERROR.unwrap());
    }

    // Do a dirty hack to make sliced history fast (#4650). We expand from either a variable, or a
    // history_t. Note that "history" is read only in env.cpp so it's safe to special-case it in
    // this way (it cannot be shadowed, etc).
    let mut history = None;
    let mut var = None;
    if var_name == L!("history") {
        history = Some(History::with_name(&history_session_id(vars)));
    } else if var_name.as_char_slice() != [VARIABLE_EXPAND_EMPTY] {
        var = vars.get(var_name);
    }

    // Parse out any following slice.
    // Record the end of the variable name and any following slice.
    let mut var_name_and_slice_stop = var_name_stop;
    let mut all_values = true;
    let slice_start = var_name_stop;
    let mut var_idx_list = vec![];

    if instr.as_char_slice().get(slice_start) == Some(&'[') {
        all_values = false;
        // If a variable is missing, behave as though we have one value, so that $var[1] always
        // works.
        let mut effective_val_count = 1;
        if let Some(ref var) = var {
            effective_val_count = var.as_list().len();
        } else if let Some(ref history) = history {
            effective_val_count = history.lock().unwrap().size();
        }
        match parse_slice(
            &instr[slice_start..],
            &mut var_idx_list,
            effective_val_count,
        ) {
            Ok(offset) => {
                var_name_and_slice_stop = slice_start + offset;
            }
            Err((bad_pos, error)) => {
                match error {
                    ParseSliceError::none => {
                        panic!("bad_pos != 0 but parse_slice_error_t::none!");
                    }
                    ParseSliceError::zero_index => {
                        append_syntax_error!(
                            errors,
                            slice_start + bad_pos,
                            "array indices start at 1, not 0."
                        );
                    }
                    ParseSliceError::invalid_index => {
                        append_syntax_error!(errors, slice_start + bad_pos, "Invalid index value");
                    }
                }
                return ExpandResult::make_error(STATUS_EXPAND_ERROR.unwrap());
            }
        }
    }
    let var_idx_list = var_idx_list.iter().filter_map(|&n| n.try_into().ok());

    if var.is_none() && history.is_none() {
        // Expanding a non-existent variable.
        if !is_single {
            // Normal expansions of missing variables successfully expand to nothing.
            return ExpandResult::ok();
        } else {
            // Expansion to single argument.
            // Replace the variable name and slice with VARIABLE_EXPAND_EMPTY.
            let mut res = instr[..varexp_char_idx].to_owned();
            if res.as_char_slice().last() == Some(&VARIABLE_EXPAND_SINGLE) {
                res.push(VARIABLE_EXPAND_EMPTY);
            }
            res.push_utfstr(&instr[var_name_and_slice_stop..]);
            return expand_variables(res, out, varexp_char_idx, vars, errors);
        }
    }

    // Ok, we have a variable or a history. Let's expand it.
    // Start by respecting the sliced elements.
    assert!(
        var.is_some() || history.is_some(),
        "Should have variable or history here",
    );
    let mut var_item_list = vec![];
    if all_values {
        if let Some(ref history) = history {
            history.lock().unwrap().get_history(&mut var_item_list);
        } else {
            var.as_ref().unwrap().to_list(&mut var_item_list);
        }
    } else {
        // We have to respect the slice.
        if let Some(ref history) = history {
            // Ask history to map indexes to item strings.
            // Note this may have missing entries for out-of-bounds.
            let item_map = history
                .lock()
                .unwrap()
                .items_at_indexes(var_idx_list.clone());
            for item_index in var_idx_list {
                if let Some(item) = item_map.get(&item_index) {
                    var_item_list.push(item.clone());
                }
            }
        } else {
            let all_var_items = var.as_ref().unwrap().as_list();
            for item_index in var_idx_list {
                // Check that we are within array bounds. If not, skip the element. Note:
                // Negative indices (`echo $foo[-1]`) are already converted to positive ones
                // here, So tmp < 1 means it's definitely not in.
                // Note we are 1-based.
                if item_index >= 1 && item_index as usize <= all_var_items.len() {
                    var_item_list.push(all_var_items[item_index as usize - 1].to_owned());
                }
            }
        }
    }

    if is_single {
        // Quoted expansion. Here we expect the variable's delimiter.
        // Note history always has a space delimiter.
        let delimit = if history.is_some() {
            ' '
        } else {
            var.as_ref().unwrap().get_delimiter()
        };
        let mut res = instr[..varexp_char_idx].to_owned();
        if !res.is_empty() {
            if res.as_char_slice().last() != Some(&VARIABLE_EXPAND_SINGLE) {
                res.push(INTERNAL_SEPARATOR);
            } else if var_item_list.is_empty() || var_item_list[0].is_empty() {
                // First expansion is empty, but we need to recursively expand.
                res.push(VARIABLE_EXPAND_EMPTY);
            }
        }

        // Append all entries in var_item_list, separated by the delimiter.
        res.push_utfstr(&join_strings(&var_item_list, delimit));
        res.push_utfstr(&instr[var_name_and_slice_stop..]);
        return expand_variables(res, out, varexp_char_idx, vars, errors);
    } else {
        // Normal cartesian-product expansion.
        for item in var_item_list {
            if varexp_char_idx == 0 && var_name_and_slice_stop == instr.len() {
                if !out.add_string(item) {
                    return append_overflow_error(errors, None);
                }
            } else {
                let mut new_in = instr[..varexp_char_idx].to_owned();
                if !new_in.is_empty() {
                    if new_in.as_char_slice().last() != Some(&VARIABLE_EXPAND) {
                        new_in.push(INTERNAL_SEPARATOR);
                    } else if item.is_empty() {
                        new_in.push(VARIABLE_EXPAND_EMPTY);
                    }
                }
                new_in.push_utfstr(&item);
                new_in.push_utfstr(&instr[var_name_and_slice_stop..]);
                let res = expand_variables(new_in, out, varexp_char_idx, vars, errors);
                if res.result != ExpandResultCode::ok {
                    return res;
                }
            }
        }
    }

    ExpandResult::ok()
}

/// Perform brace expansion, placing the expanded strings into \p out.
fn expand_braces(
    input: WString,
    flags: ExpandFlags,
    out: &mut CompletionReceiver,
    errors: &mut Option<&mut ParseErrorList>,
) -> ExpandResult {
    let mut syntax_error = false;
    let mut brace_count = 0;

    let mut brace_begin = None;
    let mut brace_end = None;
    let mut last_sep = None;

    // Locate the first non-nested brace pair.
    for (pos, c) in input.chars().enumerate() {
        match c {
            BRACE_BEGIN => {
                if brace_count == 0 {
                    brace_begin = Some(pos);
                }
                brace_count += 1;
            }
            BRACE_END => {
                brace_count -= 1;
                #[allow(clippy::comparison_chain)]
                if brace_count < 0 {
                    syntax_error = true;
                } else if brace_count == 0 {
                    brace_end = Some(pos);
                }
            }
            BRACE_SEP => {
                if brace_count == 1 {
                    last_sep = Some(pos);
                }
            }
            _ => {
                // we ignore all other characters here
            }
        }
    }

    if brace_count > 0 {
        if !flags.contains(ExpandFlags::FOR_COMPLETIONS) {
            syntax_error = true;
        } else {
            // The user hasn't typed an end brace yet; make one up and append it, then expand
            // that.
            let mut synth = WString::new();
            if let Some(last_sep) = last_sep {
                synth.push_utfstr(&input[..brace_begin.unwrap() + 1]);
                synth.push_utfstr(&input[last_sep + 1..]);
                synth.push(BRACE_END);
            } else {
                synth.push_utfstr(&input);
                synth.push(BRACE_END);
            }

            // Note: this code looks very fishy, apparently it has never worked.
            return expand_braces(synth, ExpandFlags::SKIP_CMDSUBST, out, errors);
        }
    }

    if syntax_error {
        append_syntax_error!(errors, SOURCE_LOCATION_UNKNOWN, "Mismatched braces");
        return ExpandResult::make_error(STATUS_EXPAND_ERROR.unwrap());
    }

    let Some(brace_begin) = brace_begin else {
        // No more brace expansions left; we can return the value as-is.
        if !out.add_string(input) {
            return ExpandResult::new(ExpandResultCode::error);
        }
        return ExpandResult::ok();
    };
    let brace_end = brace_end.unwrap();

    let length_preceding_braces = brace_begin;
    let length_following_braces = input.len() - brace_end - 1;
    let tot_len = length_preceding_braces + length_following_braces;
    let mut item_begin = brace_begin + 1;
    for (pos, c) in input.chars().enumerate().skip(brace_begin + 1) {
        assert!(pos >= item_begin);
        let item_len = pos - item_begin;
        let item = input[item_begin..pos].to_owned();
        let mut item = trim(item, Some(wstr::from_char_slice(&[BRACE_SPACE, '\0'])));
        for c in item.as_char_slice_mut() {
            if *c == BRACE_SPACE {
                *c = ' ';
            }
        }

        // `whole_item` is a whitespace- and brace-stripped member of a single pass of brace
        // expansion, e.g. in `{ alpha , b,{c, d }}`, `alpha`, `b`, and `c, d` will, in the
        // first round of expansion, each in turn be a `whole_item` (with recursive commas
        // replaced by special placeholders).
        // We recursively call `expand_braces` with each item until it's been fully expanded.
        let mut whole_item = WString::new();
        whole_item.reserve(tot_len + item_len + 2);
        whole_item.push_utfstr(&input[..length_preceding_braces]);
        whole_item.push_utfstr(&item);
        whole_item.push_utfstr(&input[brace_end + 1..]);
        let _ = expand_braces(whole_item, flags, out, errors);

        item_begin = pos + 1;
        if pos == brace_end {
            break;
        }

        if c == BRACE_BEGIN {
            brace_count += 1;
        }

        if c == BRACE_END {
            brace_count -= 1;
        }
    }

    ExpandResult::ok()
}

/// Expand a command substitution \p input, executing on \p ctx, and inserting the results into
/// \p out_list, or any errors into \p errors. \return an expand result.
pub fn expand_cmdsubst(
    input: WString,
    ctx: &OperationContext,
    out: &mut CompletionReceiver,
    errors: &mut Option<&mut ParseErrorList>,
) -> ExpandResult {
    assert!(ctx.has_parser(), "Cannot expand without a parser");
    let mut cursor = 0;
    let mut paren_begin = 0;
    let mut paren_end = 0;
    let mut subcmd = L!("");

    let mut is_quoted = false;
    let mut has_dollar = false;
    match parse_util_locate_cmdsubst_range(
        &input,
        &mut cursor,
        Some(subcmd),
        &mut paren_begin,
        &mut paren_end,
        false,
        Some(&mut is_quoted),
        Some(&mut has_dollar),
    ) {
        -1 => {
            append_syntax_error!(errors, SOURCE_LOCATION_UNKNOWN, "Mismatched parenthesis");
            return ExpandResult::make_error(STATUS_EXPAND_ERROR.unwrap());
        }
        0 => {
            if !out.add_string(input) {
                return ExpandResult::new(ExpandResultCode::error);
            }
            return ExpandResult::ok();
        }
        1 => {}
        _ => panic!(),
    }

    let mut sub_res = vec![];
    let job_group = ctx.job_group.clone();
    let subshell_status =
        exec_subshell_for_expand(subcmd, &mut ctx.parser(), job_group.as_ref(), &mut sub_res);
    if subshell_status != 0 {
        // TODO: Ad-hoc switch, how can we enumerate the possible errors more safely?
        let err = match subshell_status {
            _ if subshell_status == STATUS_READ_TOO_MUCH.unwrap() => {
                wgettext!("Too much data emitted by command substitution so it was discarded")
            }
            // TODO: STATUS_CMD_ERROR is overused and too generic. We shouldn't have to test things
            // to figure out what error to show after we've already been given an error code.
            _ if subshell_status == STATUS_CMD_ERROR.unwrap() => {
                if ctx.parser().is_eval_depth_exceeded() {
                    wgettext!("Unable to evaluate string substitution")
                } else {
                    wgettext!("Too many active file descriptors")
                }
            }
            _ if subshell_status == STATUS_CMD_UNKNOWN.unwrap() => {
                wgettext!("Unknown command")
            }
            _ if subshell_status == STATUS_ILLEGAL_CMD.unwrap() => {
                wgettext!("Commandname was invalid")
            }
            _ if subshell_status == STATUS_NOT_EXECUTABLE.unwrap() => {
                wgettext!("Command not executable")
            }
            _ => {
                wgettext!("Unknown error while evaluating command substitution")
            }
        };
        append_cmdsub_error_formatted!(errors, paren_begin, paren_end, err.to_owned());
        return ExpandResult::make_error(subshell_status);
    }

    // Expand slices like (cat /var/words)[1]
    let mut tail_begin = paren_end + 1;
    if input.as_char_slice().get(tail_begin) == Some(&'[') {
        let mut slice_idx = vec![];
        let slice_begin = tail_begin;
        let slice_end = match parse_slice(&input[slice_begin..], &mut slice_idx, sub_res.len()) {
            Ok(offset) => slice_begin + offset,
            Err((bad_pos, error)) => {
                match error {
                    ParseSliceError::none => {
                        panic!("bad_pos != 0 but parse_slice_error_t::none!");
                    }
                    ParseSliceError::zero_index => {
                        append_syntax_error!(
                            errors,
                            slice_begin + bad_pos,
                            "array indices start at 1, not 0."
                        );
                    }
                    ParseSliceError::invalid_index => {
                        append_syntax_error!(errors, slice_begin + bad_pos, "Invalid index value");
                    }
                }
                return ExpandResult::make_error(STATUS_EXPAND_ERROR.unwrap());
            }
        };

        let mut sub_res2 = vec![];
        tail_begin = slice_end;
        for idx in slice_idx {
            if idx as usize > sub_res.len() || idx < 1 {
                continue;
            }
            // -1 to convert from 1-based slice index to 0-based vector index.
            sub_res2.push(sub_res[idx as usize - 1].to_owned());
        }
        sub_res = sub_res2;
    }

    // Recursively call ourselves to expand any remaining command substitutions. The result of this
    // recursive call using the tail of the string is inserted into the tail_expand array list
    let mut tail_expand_recv = out.subreceiver();
    let mut tail = input[tail_begin..].to_owned();
    // A command substitution inside double quotes magically closes the quoted string.
    // Reopen the quotes just after the command substitution.
    if is_quoted {
        tail.insert(0, '"');
    }

    let _ = expand_cmdsubst(tail, ctx, &mut tail_expand_recv, errors); // TODO: offset error locations
    let mut tail_expand = tail_expand_recv.take();

    // Combine the result of the current command substitution with the result of the recursive tail
    // expansion.

    if is_quoted {
        // Awkwardly reconstruct the command output.
        let approx_size = sub_res.iter().map(|sub_item| sub_item.len() + 1).sum();
        let mut sub_res_joined = WString::new();
        sub_res_joined.reserve(approx_size);
        for line in sub_res {
            sub_res_joined.push_utfstr(&escape_string_for_double_quotes(&line));
            sub_res_joined.push('\n');
        }
        // Mimic POSIX shells by stripping all trailing newlines.
        if !sub_res_joined.is_empty() {
            let mut i = sub_res_joined.len();
            while i > 0 && sub_res_joined.as_char_slice()[i - 1] == '\n' {
                i -= 1;
            }
            sub_res_joined.truncate(i);
        }
        // Instead of performing cartesian product expansion, we directly insert the command
        // substitution output into the current expansion results.
        for tail_item in tail_expand {
            let mut whole_item = WString::new();
            whole_item
                .reserve(paren_begin + 1 + sub_res_joined.len() + 1 + tail_item.completion.len());
            whole_item.push_utfstr(&input[..paren_begin - if has_dollar { 1 } else { 0 }]);
            whole_item.push(INTERNAL_SEPARATOR);
            whole_item.push_utfstr(&sub_res_joined);
            whole_item.push(INTERNAL_SEPARATOR);
            whole_item.push_utfstr(&tail_item.completion["\"".len()..]);
            if !out.add_string(whole_item) {
                return append_overflow_error(errors, None);
            }
        }

        return ExpandResult::ok();
    }

    for sub_item in sub_res {
        let sub_item2 = escape(&sub_item);
        for tail_item in &*tail_expand {
            let mut whole_item = WString::new();
            whole_item.reserve(paren_begin + 1 + sub_item2.len() + 1 + tail_item.completion.len());
            whole_item.push_utfstr(&input[..paren_begin - if has_dollar { 1 } else { 0 }]);
            whole_item.push(INTERNAL_SEPARATOR);
            whole_item.push_utfstr(&sub_item2);
            whole_item.push(INTERNAL_SEPARATOR);
            whole_item.push_utfstr(&tail_item.completion);
            if !out.add_string(whole_item) {
                return append_overflow_error(errors, None);
            }
        }
    }

    ExpandResult::ok()
}

// Given that input[0] is HOME_DIRECTORY or tilde (ugh), return the user's name. Return the empty
// string if it is just a tilde. Also return by reference the index of the first character of the
// remaining part of the string (e.g. the subsequent slash).
fn get_home_directory_name<'a>(input: &'a wstr, out_tail_idx: &mut usize) -> &'a wstr {
    assert!([HOME_DIRECTORY, '~'].contains(&input.as_char_slice()[0]));
    // We get the position of the /, but we need to remove it as well.
    if let Some(pos) = input.chars().position(|c| c == '/') {
        *out_tail_idx = pos;
        &input[1..pos]
    } else {
        *out_tail_idx = input.len();
        &input[1..]
    }
}

/// Attempts tilde expansion of the string specified, modifying it in place.
fn expand_home_directory(input: &mut WString, vars: &dyn Environment) {
    if input.as_char_slice().first() != Some(&HOME_DIRECTORY) {
        return;
    }

    let mut tail_idx = usize::MAX;
    let username = get_home_directory_name(input, &mut tail_idx);
    let mut home = None;
    if username.is_empty() {
        // Current users home directory.
        match vars.get_unless_empty(L!("HOME")) {
            None => {
                input.clear();
                return;
            }
            Some(home_var) => {
                home = Some(home_var.as_string());
                tail_idx = 1;
            }
        };
    } else {
        // Some other user's home directory.
        let name_cstr = wcs2zstring(username);
        let mut userinfo: libc::passwd = unsafe { std::mem::zeroed() };
        let mut result: *mut libc::passwd = std::ptr::null_mut();
        let mut buf = [0_i8; 8192];
        let retval = unsafe {
            libc::getpwnam_r(
                name_cstr.as_ptr(),
                &mut userinfo,
                &mut buf[0],
                std::mem::size_of_val(&buf),
                &mut result,
            )
        };
        if retval == 0 && !result.is_null() {
            home = Some(charptr2wcstring(userinfo.pw_dir));
        }
    }

    if let Some(home) = home {
        input.replace_range(..tail_idx, &normalize_path(&home, true));
    } else {
        input.replace_range(0..1, L!("~"));
    }
}

/// Expand the %self escape. Note this can only come at the beginning of the string.
fn expand_percent_self(input: &mut WString) {
    if input.as_char_slice().first() == Some(&PROCESS_EXPAND_SELF) {
        input.replace_range(0..1, &unsafe { libc::getpid() }.to_wstring());
    }
}

/// Remove any internal separators. Also optionally convert wildcard characters to regular
/// equivalents. This is done to support skip_wildcards.
fn remove_internal_separator(s: &mut WString, conv: bool) {
    // Remove all instances of INTERNAL_SEPARATOR.
    s.retain(|c| c != INTERNAL_SEPARATOR);

    // If conv is true, replace all instances of ANY_STRING with '*',
    // ANY_STRING_RECURSIVE with '*'.
    if conv {
        for idx in s.as_char_slice_mut() {
            match *idx {
                ANY_CHAR => {
                    *idx = '?';
                }
                ANY_STRING | ANY_STRING_RECURSIVE => {
                    *idx = '*';
                }
                _ => {
                    // we ignore all other characters
                }
            }
        }
    }
}

/// A type that knows how to perform expansions.
struct Expander<'a, 'b, 'c> {
    /// Operation context for this expansion.
    ctx: &'c OperationContext<'b>,

    /// Flags to use during expansion.
    flags: ExpandFlags,

    /// List to receive any errors generated during expansion, or null to ignore errors.
    errors: &'c mut Option<&'a mut ParseErrorList>,
}

impl<'a, 'b, 'c> Expander<'a, 'b, 'c> {
    fn new(
        ctx: &'c OperationContext<'b>,
        flags: ExpandFlags,
        errors: &'c mut Option<&'a mut ParseErrorList>,
    ) -> Self {
        Self { ctx, flags, errors }
    }
    fn expand_string(
        input: WString,
        out_completions: &'a mut CompletionReceiver,
        flags: ExpandFlags,
        ctx: &'a OperationContext<'b>,
        mut errors: Option<&'a mut ParseErrorList>,
    ) -> ExpandResult {
        assert!(
            flags.contains(ExpandFlags::SKIP_CMDSUBST) || ctx.has_parser(),
            "Must have a parser if not skipping command substitutions"
        );
        // Early out. If we're not completing, and there's no magic in the input, we're done.
        if !flags.contains(ExpandFlags::FOR_COMPLETIONS) && expand_is_clean(&input) {
            if !out_completions.add_string(input) {
                return append_overflow_error(&mut errors, None);
            }
            return ExpandResult::ok();
        }

        let mut expand = Expander::new(ctx, flags, &mut errors);

        // Our expansion stages.
        // An expansion stage is a member function pointer.
        // It accepts the input string (transferring ownership) and returns the list of output
        // completions by reference. It may return an error, which halts expansion.
        let stages = [
            Expander::stage_cmdsubst,
            Expander::stage_variables,
            Expander::stage_braces,
            Expander::stage_home_and_self,
            Expander::stage_wildcards,
        ];

        // Load up our single initial completion.
        let mut completions = vec![Completion::from_completion(input.clone())];

        let mut total_result = ExpandResult::ok();
        let mut output_storage = out_completions.subreceiver();
        for stage in stages {
            for comp in completions {
                if expand.ctx.check_cancel() {
                    total_result = ExpandResult::new(ExpandResultCode::cancel);
                    break;
                }
                let this_result = (stage)(&mut expand, comp.completion, &mut output_storage);
                total_result = this_result;
                if total_result == ExpandResultCode::error {
                    break;
                }
            }

            // Output becomes our next stage's input.
            completions = output_storage.take();
            if total_result == ExpandResultCode::error {
                break;
            }
        }

        // This is a little tricky: if one wildcard failed to match but we still got output, it
        // means that a previous expansion resulted in multiple strings. For example:
        //   set dirs ./a ./b
        //   echo $dirs/*.txt
        // Here if ./a/*.txt matches and ./b/*.txt does not, then we don't want to report a failed
        // wildcard. So swallow failed-wildcard errors if we got any output.
        if total_result == ExpandResultCode::wildcard_no_match && !completions.is_empty() {
            total_result = ExpandResult::ok();
        }

        if total_result == ExpandResultCode::ok {
            // Unexpand tildes if we want to preserve them (see #647).
            if flags.contains(ExpandFlags::PRESERVE_HOME_TILDES) {
                expand.unexpand_tildes(&input, &mut completions);
            }
            if !out_completions.add_list(completions) {
                total_result = append_overflow_error(&mut expand.errors, None);
            }
        }

        total_result
    }
=======
    }

    Ok(pos)
}

/// Expand all environment variables in the string *ptr.
///
/// This function is slow, fragile and complicated. There are lots of little corner cases, like
/// $$foo should do a double expansion, $foo$bar should not double expand bar, etc.
///
/// This function operates on strings backwards, starting at last_idx.
///
/// Note: last_idx is considered to be where it previously finished processing. This means it
/// actually starts operating on last_idx-1. As such, to process a string fully, pass string.size()
/// as last_idx instead of string.size()-1.
///
/// \return the result of expansion.
fn expand_variables(
    instr: WString,
    out: &mut CompletionReceiver,
    last_idx: usize,
    vars: &dyn Environment,
    errors: &mut Option<&mut ParseErrorList>,
) -> ExpandResult {
    // last_idx may be 1 past the end of the string, but no further.
    assert!(last_idx <= instr.len(), "Invalid last_idx");
    if last_idx == 0 {
        if !out.add_string(instr) {
            return append_overflow_error(errors, None);
        }
        return ExpandResult::ok();
    }

    // Locate the last VARIABLE_EXPAND or VARIABLE_EXPAND_SINGLE
    let mut is_single = false;
    let mut varexp_char_idx = last_idx;
    while varexp_char_idx != 0 {
        varexp_char_idx -= 1;
        let c = instr.as_char_slice()[varexp_char_idx];
        if [VARIABLE_EXPAND, VARIABLE_EXPAND_SINGLE].contains(&c) {
            is_single = c == VARIABLE_EXPAND_SINGLE;
            break;
        }
    }

    // Get the variable name.
    let var_name_start = varexp_char_idx + 1;
    let mut var_name_stop = var_name_start;
    while var_name_stop < instr.len() {
        let nc = instr.as_char_slice()[var_name_stop];
        if nc == VARIABLE_EXPAND_EMPTY {
            var_name_stop += 1;
            break;
        }
        if !valid_var_name_char(nc) {
            break;
        }
        var_name_stop += 1;
    }
    assert!(
        var_name_stop >= var_name_start,
        "Bogus variable name indexes"
    );

    // Get the variable name as a string, then try to get the variable from env.
    let var_name = &instr[var_name_start..var_name_stop];

    // It's an error if the name is empty.
    if var_name.is_empty() {
        if let Some(ref mut errors) = errors {
            parse_util_expand_variable_error(
                &instr,
                0, /* global_token_pos */
                varexp_char_idx,
                errors,
            );
        }
        return ExpandResult::make_error(STATUS_EXPAND_ERROR.unwrap());
    }

    // Do a dirty hack to make sliced history fast (#4650). We expand from either a variable, or a
    // history_t. Note that "history" is read only in env.cpp so it's safe to special-case it in
    // this way (it cannot be shadowed, etc).
    let mut history = None;
    let mut var = None;
    if var_name == L!("history") {
        history = Some(History::with_name(&history_session_id(vars)));
    } else if var_name.as_char_slice() != [VARIABLE_EXPAND_EMPTY] {
        var = vars.get(var_name);
    }

    // Parse out any following slice.
    // Record the end of the variable name and any following slice.
    let mut var_name_and_slice_stop = var_name_stop;
    let mut all_values = true;
    let slice_start = var_name_stop;
    let mut var_idx_list = vec![];

    if instr.as_char_slice().get(slice_start) == Some(&'[') {
        all_values = false;
        // If a variable is missing, behave as though we have one value, so that $var[1] always
        // works.
        let mut effective_val_count = 1;
        if let Some(ref var) = var {
            effective_val_count = var.as_list().len();
        } else if let Some(ref history) = history {
            effective_val_count = history.lock().unwrap().size();
        }
        match parse_slice(
            &instr[slice_start..],
            &mut var_idx_list,
            effective_val_count,
        ) {
            Ok(offset) => {
                var_name_and_slice_stop = slice_start + offset;
            }
            Err((bad_pos, error)) => {
                match error {
                    ParseSliceError::none => {
                        panic!("bad_pos != 0 but parse_slice_error_t::none!");
                    }
                    ParseSliceError::zero_index => {
                        append_syntax_error!(
                            errors,
                            slice_start + bad_pos,
                            "array indices start at 1, not 0."
                        );
                    }
                    ParseSliceError::invalid_index => {
                        append_syntax_error!(errors, slice_start + bad_pos, "Invalid index value");
                    }
                }
                return ExpandResult::make_error(STATUS_EXPAND_ERROR.unwrap());
            }
        }
    }
    let var_idx_list = var_idx_list.iter().filter_map(|&n| n.try_into().ok());

    if var.is_none() && history.is_none() {
        // Expanding a non-existent variable.
        if !is_single {
            // Normal expansions of missing variables successfully expand to nothing.
            return ExpandResult::ok();
        } else {
            // Expansion to single argument.
            // Replace the variable name and slice with VARIABLE_EXPAND_EMPTY.
            let mut res = instr[..varexp_char_idx].to_owned();
            if res.as_char_slice().last() == Some(&VARIABLE_EXPAND_SINGLE) {
                res.push(VARIABLE_EXPAND_EMPTY);
            }
            res.push_utfstr(&instr[var_name_and_slice_stop..]);
            return expand_variables(res, out, varexp_char_idx, vars, errors);
        }
    }

    // Ok, we have a variable or a history. Let's expand it.
    // Start by respecting the sliced elements.
    assert!(
        var.is_some() || history.is_some(),
        "Should have variable or history here",
    );
    let mut var_item_list = vec![];
    if all_values {
        if let Some(ref history) = history {
            history.lock().unwrap().get_history(&mut var_item_list);
        } else {
            var.as_ref().unwrap().to_list(&mut var_item_list);
        }
    } else {
        // We have to respect the slice.
        if let Some(ref history) = history {
            // Ask history to map indexes to item strings.
            // Note this may have missing entries for out-of-bounds.
            let item_map = history
                .lock()
                .unwrap()
                .items_at_indexes(var_idx_list.clone());
            for item_index in var_idx_list {
                if let Some(item) = item_map.get(&item_index) {
                    var_item_list.push(item.clone());
                }
            }
        } else {
            let all_var_items = var.as_ref().unwrap().as_list();
            for item_index in var_idx_list {
                // Check that we are within array bounds. If not, skip the element. Note:
                // Negative indices (`echo $foo[-1]`) are already converted to positive ones
                // here, So tmp < 1 means it's definitely not in.
                // Note we are 1-based.
                if item_index >= 1 && item_index as usize <= all_var_items.len() {
                    var_item_list.push(all_var_items[item_index as usize - 1].to_owned());
                }
            }
        }
    }

    if is_single {
        // Quoted expansion. Here we expect the variable's delimiter.
        // Note history always has a space delimiter.
        let delimit = if history.is_some() {
            ' '
        } else {
            var.as_ref().unwrap().get_delimiter()
        };
        let mut res = instr[..varexp_char_idx].to_owned();
        if !res.is_empty() {
            if res.as_char_slice().last() != Some(&VARIABLE_EXPAND_SINGLE) {
                res.push(INTERNAL_SEPARATOR);
            } else if var_item_list.is_empty() || var_item_list[0].is_empty() {
                // First expansion is empty, but we need to recursively expand.
                res.push(VARIABLE_EXPAND_EMPTY);
            }
        }

        // Append all entries in var_item_list, separated by the delimiter.
        res.push_utfstr(&join_strings(&var_item_list, delimit));
        res.push_utfstr(&instr[var_name_and_slice_stop..]);
        return expand_variables(res, out, varexp_char_idx, vars, errors);
    } else {
        // Normal cartesian-product expansion.
        for item in var_item_list {
            if varexp_char_idx == 0 && var_name_and_slice_stop == instr.len() {
                if !out.add_string(item) {
                    return append_overflow_error(errors, None);
                }
            } else {
                let mut new_in = instr[..varexp_char_idx].to_owned();
                if !new_in.is_empty() {
                    if new_in.as_char_slice().last() != Some(&VARIABLE_EXPAND) {
                        new_in.push(INTERNAL_SEPARATOR);
                    } else if item.is_empty() {
                        new_in.push(VARIABLE_EXPAND_EMPTY);
                    }
                }
                new_in.push_utfstr(&item);
                new_in.push_utfstr(&instr[var_name_and_slice_stop..]);
                let res = expand_variables(new_in, out, varexp_char_idx, vars, errors);
                if res.result != ExpandResultCode::ok {
                    return res;
                }
            }
        }
    }

    ExpandResult::ok()
}

/// Perform brace expansion, placing the expanded strings into \p out.
fn expand_braces(
    input: WString,
    flags: ExpandFlags,
    out: &mut CompletionReceiver,
    errors: &mut Option<&mut ParseErrorList>,
) -> ExpandResult {
    let mut syntax_error = false;
    let mut brace_count = 0;

    let mut brace_begin = None;
    let mut brace_end = None;
    let mut last_sep = None;

    // Locate the first non-nested brace pair.
    for (pos, c) in input.chars().enumerate() {
        match c {
            BRACE_BEGIN => {
                if brace_count == 0 {
                    brace_begin = Some(pos);
                }
                brace_count += 1;
            }
            BRACE_END => {
                brace_count -= 1;
                #[allow(clippy::comparison_chain)]
                if brace_count < 0 {
                    syntax_error = true;
                } else if brace_count == 0 {
                    brace_end = Some(pos);
                }
            }
            BRACE_SEP => {
                if brace_count == 1 {
                    last_sep = Some(pos);
                }
            }
            _ => {
                // we ignore all other characters here
            }
        }
    }

    if brace_count > 0 {
        if !flags.contains(ExpandFlags::FOR_COMPLETIONS) {
            syntax_error = true;
        } else {
            // The user hasn't typed an end brace yet; make one up and append it, then expand
            // that.
            let mut synth = WString::new();
            if let Some(last_sep) = last_sep {
                synth.push_utfstr(&input[..brace_begin.unwrap() + 1]);
                synth.push_utfstr(&input[last_sep + 1..]);
                synth.push(BRACE_END);
            } else {
                synth.push_utfstr(&input);
                synth.push(BRACE_END);
            }

            // Note: this code looks very fishy, apparently it has never worked.
            return expand_braces(synth, ExpandFlags::SKIP_CMDSUBST, out, errors);
        }
    }

    if syntax_error {
        append_syntax_error!(errors, SOURCE_LOCATION_UNKNOWN, "Mismatched braces");
        return ExpandResult::make_error(STATUS_EXPAND_ERROR.unwrap());
    }

    let Some(brace_begin) = brace_begin else {
        // No more brace expansions left; we can return the value as-is.
        if !out.add_string(input) {
            return ExpandResult::new(ExpandResultCode::error);
        }
        return ExpandResult::ok();
    };
    let brace_end = brace_end.unwrap();

    let length_preceding_braces = brace_begin;
    let length_following_braces = input.len() - brace_end - 1;
    let tot_len = length_preceding_braces + length_following_braces;
    let mut item_begin = brace_begin + 1;
    for (pos, c) in input.chars().enumerate().skip(brace_begin + 1) {
        assert!(pos >= item_begin);
        let item_len = pos - item_begin;
        let item = input[item_begin..pos].to_owned();
        let mut item = trim(item, Some(wstr::from_char_slice(&[BRACE_SPACE, '\0'])));
        for c in item.as_char_slice_mut() {
            if *c == BRACE_SPACE {
                *c = ' ';
            }
        }

        // `whole_item` is a whitespace- and brace-stripped member of a single pass of brace
        // expansion, e.g. in `{ alpha , b,{c, d }}`, `alpha`, `b`, and `c, d` will, in the
        // first round of expansion, each in turn be a `whole_item` (with recursive commas
        // replaced by special placeholders).
        // We recursively call `expand_braces` with each item until it's been fully expanded.
        let mut whole_item = WString::new();
        whole_item.reserve(tot_len + item_len + 2);
        whole_item.push_utfstr(&input[..length_preceding_braces]);
        whole_item.push_utfstr(&item);
        whole_item.push_utfstr(&input[brace_end + 1..]);
        let _ = expand_braces(whole_item, flags, out, errors);

        item_begin = pos + 1;
        if pos == brace_end {
            break;
        }

        if c == BRACE_BEGIN {
            brace_count += 1;
        }

        if c == BRACE_END {
            brace_count -= 1;
        }
    }

    ExpandResult::ok()
}

/// Expand a command substitution \p input, executing on \p ctx, and inserting the results into
/// \p out_list, or any errors into \p errors. \return an expand result.
pub fn expand_cmdsubst(
    input: WString,
    ctx: &OperationContext,
    out: &mut CompletionReceiver,
    errors: &mut Option<&mut ParseErrorList>,
) -> ExpandResult {
    assert!(ctx.has_parser(), "Cannot expand without a parser");
    let mut cursor = 0;
    let mut paren_begin = 0;
    let mut paren_end = 0;
    let mut subcmd = L!("");

    let mut is_quoted = false;
    let mut has_dollar = false;
    match parse_util_locate_cmdsubst_range(
        &input,
        &mut cursor,
        Some(subcmd),
        &mut paren_begin,
        &mut paren_end,
        false,
        Some(&mut is_quoted),
        Some(&mut has_dollar),
    ) {
        -1 => {
            append_syntax_error!(errors, SOURCE_LOCATION_UNKNOWN, "Mismatched parenthesis");
            return ExpandResult::make_error(STATUS_EXPAND_ERROR.unwrap());
        }
        0 => {
            if !out.add_string(input) {
                return ExpandResult::new(ExpandResultCode::error);
            }
            return ExpandResult::ok();
        }
        1 => {}
        _ => panic!(),
    }

    let mut sub_res = vec![];
    let job_group = ctx.job_group.clone();
    let subshell_status =
        exec_subshell_for_expand(subcmd, &mut ctx.parser(), job_group.as_ref(), &mut sub_res);
    if subshell_status != 0 {
        // TODO: Ad-hoc switch, how can we enumerate the possible errors more safely?
        let err = match subshell_status {
            _ if subshell_status == STATUS_READ_TOO_MUCH.unwrap() => {
                wgettext!("Too much data emitted by command substitution so it was discarded")
            }
            // TODO: STATUS_CMD_ERROR is overused and too generic. We shouldn't have to test things
            // to figure out what error to show after we've already been given an error code.
            _ if subshell_status == STATUS_CMD_ERROR.unwrap() => {
                if ctx.parser().is_eval_depth_exceeded() {
                    wgettext!("Unable to evaluate string substitution")
                } else {
                    wgettext!("Too many active file descriptors")
                }
            }
            _ if subshell_status == STATUS_CMD_UNKNOWN.unwrap() => {
                wgettext!("Unknown command")
            }
            _ if subshell_status == STATUS_ILLEGAL_CMD.unwrap() => {
                wgettext!("Commandname was invalid")
            }
            _ if subshell_status == STATUS_NOT_EXECUTABLE.unwrap() => {
                wgettext!("Command not executable")
            }
            _ => {
                wgettext!("Unknown error while evaluating command substitution")
            }
        };
        append_cmdsub_error_formatted!(errors, paren_begin, paren_end, err.to_owned());
        return ExpandResult::make_error(subshell_status);
    }

    // Expand slices like (cat /var/words)[1]
    let mut tail_begin = paren_end + 1;
    if input.as_char_slice().get(tail_begin) == Some(&'[') {
        let mut slice_idx = vec![];
        let slice_begin = tail_begin;
        let slice_end = match parse_slice(&input[slice_begin..], &mut slice_idx, sub_res.len()) {
            Ok(offset) => slice_begin + offset,
            Err((bad_pos, error)) => {
                match error {
                    ParseSliceError::none => {
                        panic!("bad_pos != 0 but parse_slice_error_t::none!");
                    }
                    ParseSliceError::zero_index => {
                        append_syntax_error!(
                            errors,
                            slice_begin + bad_pos,
                            "array indices start at 1, not 0."
                        );
                    }
                    ParseSliceError::invalid_index => {
                        append_syntax_error!(errors, slice_begin + bad_pos, "Invalid index value");
                    }
                }
                return ExpandResult::make_error(STATUS_EXPAND_ERROR.unwrap());
            }
        };

        let mut sub_res2 = vec![];
        tail_begin = slice_end;
        for idx in slice_idx {
            if idx as usize > sub_res.len() || idx < 1 {
                continue;
            }
            // -1 to convert from 1-based slice index to 0-based vector index.
            sub_res2.push(sub_res[idx as usize - 1].to_owned());
        }
        sub_res = sub_res2;
    }

    // Recursively call ourselves to expand any remaining command substitutions. The result of this
    // recursive call using the tail of the string is inserted into the tail_expand array list
    let mut tail_expand_recv = out.subreceiver();
    let mut tail = input[tail_begin..].to_owned();
    // A command substitution inside double quotes magically closes the quoted string.
    // Reopen the quotes just after the command substitution.
    if is_quoted {
        tail.insert(0, '"');
    }

    let _ = expand_cmdsubst(tail, ctx, &mut tail_expand_recv, errors); // TODO: offset error locations
    let mut tail_expand = tail_expand_recv.take();

    // Combine the result of the current command substitution with the result of the recursive tail
    // expansion.

    if is_quoted {
        // Awkwardly reconstruct the command output.
        let approx_size = sub_res.iter().map(|sub_item| sub_item.len() + 1).sum();
        let mut sub_res_joined = WString::new();
        sub_res_joined.reserve(approx_size);
        for line in sub_res {
            sub_res_joined.push_utfstr(&escape_string_for_double_quotes(&line));
            sub_res_joined.push('\n');
        }
        // Mimic POSIX shells by stripping all trailing newlines.
        if !sub_res_joined.is_empty() {
            let mut i = sub_res_joined.len();
            while i > 0 && sub_res_joined.as_char_slice()[i - 1] == '\n' {
                i -= 1;
            }
            sub_res_joined.truncate(i);
        }
        // Instead of performing cartesian product expansion, we directly insert the command
        // substitution output into the current expansion results.
        for tail_item in tail_expand {
            let mut whole_item = WString::new();
            whole_item
                .reserve(paren_begin + 1 + sub_res_joined.len() + 1 + tail_item.completion.len());
            whole_item.push_utfstr(&input[..paren_begin - if has_dollar { 1 } else { 0 }]);
            whole_item.push(INTERNAL_SEPARATOR);
            whole_item.push_utfstr(&sub_res_joined);
            whole_item.push(INTERNAL_SEPARATOR);
            whole_item.push_utfstr(&tail_item.completion["\"".len()..]);
            if !out.add_string(whole_item) {
                return append_overflow_error(errors, None);
            }
        }

        return ExpandResult::ok();
    }

    for sub_item in sub_res {
        let sub_item2 = escape(&sub_item);
        for tail_item in &*tail_expand {
            let mut whole_item = WString::new();
            whole_item.reserve(paren_begin + 1 + sub_item2.len() + 1 + tail_item.completion.len());
            whole_item.push_utfstr(&input[..paren_begin - if has_dollar { 1 } else { 0 }]);
            whole_item.push(INTERNAL_SEPARATOR);
            whole_item.push_utfstr(&sub_item2);
            whole_item.push(INTERNAL_SEPARATOR);
            whole_item.push_utfstr(&tail_item.completion);
            if !out.add_string(whole_item) {
                return append_overflow_error(errors, None);
            }
        }
    }

    ExpandResult::ok()
}

// Given that input[0] is HOME_DIRECTORY or tilde (ugh), return the user's name. Return the empty
// string if it is just a tilde. Also return by reference the index of the first character of the
// remaining part of the string (e.g. the subsequent slash).
fn get_home_directory_name<'a>(input: &'a wstr, out_tail_idx: &mut usize) -> &'a wstr {
    assert!([HOME_DIRECTORY, '~'].contains(&input.as_char_slice()[0]));
    // We get the position of the /, but we need to remove it as well.
    if let Some(pos) = input.chars().position(|c| c == '/') {
        *out_tail_idx = pos;
        &input[1..pos]
    } else {
        *out_tail_idx = input.len();
        &input[1..]
    }
}

/// Attempts tilde expansion of the string specified, modifying it in place.
fn expand_home_directory(input: &mut WString, vars: &dyn Environment) {
    if input.as_char_slice().first() != Some(&HOME_DIRECTORY) {
        return;
    }

    let mut tail_idx = usize::MAX;
    let username = get_home_directory_name(input, &mut tail_idx);
    let mut home = None;
    if username.is_empty() {
        // Current users home directory.
        match vars.get_unless_empty(L!("HOME")) {
            None => {
                input.clear();
                return;
            }
            Some(home_var) => {
                home = Some(home_var.as_string());
                tail_idx = 1;
            }
        };
    } else {
        // Some other user's home directory.
        let name_cstr = wcs2zstring(username);
        let mut userinfo: libc::passwd = unsafe { std::mem::zeroed() };
        let mut result: *mut libc::passwd = std::ptr::null_mut();
        let mut buf = [0_i8; 8192];
        let retval = unsafe {
            libc::getpwnam_r(
                name_cstr.as_ptr(),
                &mut userinfo,
                &mut buf[0],
                std::mem::size_of_val(&buf),
                &mut result,
            )
        };
        if retval == 0 && !result.is_null() {
            home = Some(charptr2wcstring(userinfo.pw_dir));
        }
    }

    if let Some(home) = home {
        input.replace_range(..tail_idx, &normalize_path(&home, true));
    } else {
        input.replace_range(0..1, L!("~"));
    }
}

/// Expand the %self escape. Note this can only come at the beginning of the string.
fn expand_percent_self(input: &mut WString) {
    if input.as_char_slice().first() == Some(&PROCESS_EXPAND_SELF) {
        input.replace_range(0..1, &unsafe { libc::getpid() }.to_wstring());
    }
}

/// Remove any internal separators. Also optionally convert wildcard characters to regular
/// equivalents. This is done to support skip_wildcards.
fn remove_internal_separator(s: &mut WString, conv: bool) {
    // Remove all instances of INTERNAL_SEPARATOR.
    s.retain(|c| c != INTERNAL_SEPARATOR);

    // If conv is true, replace all instances of ANY_STRING with '*',
    // ANY_STRING_RECURSIVE with '*'.
    if conv {
        for idx in s.as_char_slice_mut() {
            match *idx {
                ANY_CHAR => {
                    *idx = '?';
                }
                ANY_STRING | ANY_STRING_RECURSIVE => {
                    *idx = '*';
                }
                _ => {
                    // we ignore all other characters
                }
            }
        }
    }
}

/// A type that knows how to perform expansions.
struct Expander<'a, 'b, 'c> {
    /// Operation context for this expansion.
    ctx: &'c OperationContext<'b>,

    /// Flags to use during expansion.
    flags: ExpandFlags,

    /// List to receive any errors generated during expansion, or null to ignore errors.
    errors: &'c mut Option<&'a mut ParseErrorList>,
}

impl<'a, 'b, 'c> Expander<'a, 'b, 'c> {
    fn new(
        ctx: &'c OperationContext<'b>,
        flags: ExpandFlags,
        errors: &'c mut Option<&'a mut ParseErrorList>,
    ) -> Self {
        Self { ctx, flags, errors }
    }
    fn expand_string(
        input: WString,
        out_completions: &'a mut CompletionReceiver,
        flags: ExpandFlags,
        ctx: &'a OperationContext<'b>,
        mut errors: Option<&'a mut ParseErrorList>,
    ) -> ExpandResult {
        assert!(
            flags.contains(ExpandFlags::SKIP_CMDSUBST) || ctx.has_parser(),
            "Must have a parser if not skipping command substitutions"
        );
        // Early out. If we're not completing, and there's no magic in the input, we're done.
        if !flags.contains(ExpandFlags::FOR_COMPLETIONS) && expand_is_clean(&input) {
            if !out_completions.add_string(input) {
                return append_overflow_error(&mut errors, None);
            }
            return ExpandResult::ok();
        }

        let mut expand = Expander::new(ctx, flags, &mut errors);

        // Our expansion stages.
        // An expansion stage is a member function pointer.
        // It accepts the input string (transferring ownership) and returns the list of output
        // completions by reference. It may return an error, which halts expansion.
        let stages = [
            Expander::stage_cmdsubst,
            Expander::stage_variables,
            Expander::stage_braces,
            Expander::stage_home_and_self,
            Expander::stage_wildcards,
        ];

        // Load up our single initial completion.
        let mut completions = vec![Completion::from_completion(input.clone())];

        let mut total_result = ExpandResult::ok();
        let mut output_storage = out_completions.subreceiver();
        for stage in stages {
            for comp in completions {
                if expand.ctx.check_cancel() {
                    total_result = ExpandResult::new(ExpandResultCode::cancel);
                    break;
                }
                let this_result = (stage)(&mut expand, comp.completion, &mut output_storage);
                total_result = this_result;
                if total_result == ExpandResultCode::error {
                    break;
                }
            }

            // Output becomes our next stage's input.
            completions = output_storage.take();
            if total_result == ExpandResultCode::error {
                break;
            }
        }

        // This is a little tricky: if one wildcard failed to match but we still got output, it
        // means that a previous expansion resulted in multiple strings. For example:
        //   set dirs ./a ./b
        //   echo $dirs/*.txt
        // Here if ./a/*.txt matches and ./b/*.txt does not, then we don't want to report a failed
        // wildcard. So swallow failed-wildcard errors if we got any output.
        if total_result == ExpandResultCode::wildcard_no_match && !completions.is_empty() {
            total_result = ExpandResult::ok();
        }

        if total_result == ExpandResultCode::ok {
            // Unexpand tildes if we want to preserve them (see #647).
            if flags.contains(ExpandFlags::PRESERVE_HOME_TILDES) {
                expand.unexpand_tildes(&input, &mut completions);
            }
            if !out_completions.add_list(completions) {
                total_result = append_overflow_error(&mut expand.errors, None);
            }
        }

        total_result
    }
>>>>>>> a6f71cfa
    fn stage_cmdsubst(&mut self, input: WString, out: &mut CompletionReceiver) -> ExpandResult {
        if self.flags.contains(ExpandFlags::SKIP_CMDSUBST) {
            let mut cursor = 0;
            let mut start = 0;
            let mut end = 0;
            match parse_util_locate_cmdsubst_range(
                &input,
                &mut cursor,
                None,
                &mut start,
                &mut end,
                true,
                None,
                None,
            ) {
                0 => {
                    if !out.add_string(input) {
                        return append_overflow_error(self.errors, None);
                    }
                    return ExpandResult::ok();
                }
                cmdsub => {
                    if cmdsub == 1 {
                        append_cmdsub_error!(
                            self.errors,
                            start,
                            end,
                            "command substitutions not allowed here"
                        );
                    }
                    return ExpandResult::make_error(STATUS_EXPAND_ERROR.unwrap());
                }
            }
        } else {
            assert!(
                self.ctx.has_parser(),
                "Must have a parser to expand command substitutions"
            );
            expand_cmdsubst(input, self.ctx, out, self.errors)
        }
    }
    // We pass by value to match other stages. NOLINTNEXTLINE(performance-unnecessary-value-param)
    fn stage_variables(&mut self, input: WString, out: &mut CompletionReceiver) -> ExpandResult {
        // We accept incomplete strings here, since complete uses expand_string to expand incomplete
        // strings from the commandline.
        let mut next = unescape_string(
            &input,
            UnescapeStringStyle::Script(UnescapeFlags::SPECIAL | UnescapeFlags::INCOMPLETE),
        )
        .unwrap_or_default();

        if self.flags.contains(ExpandFlags::SKIP_VARIABLES) {
            for i in next.as_char_slice_mut() {
                if [VARIABLE_EXPAND, VARIABLE_EXPAND_SINGLE].contains(i) {
                    *i = '$';
                }
            }
            if !out.add_string(next) {
                return append_overflow_error(self.errors, None);
            }
            ExpandResult::ok()
        } else {
            let size = next.len();
            expand_variables(next, out, size, &*self.ctx.vars, self.errors)
        }
    }
    fn stage_braces(&mut self, input: WString, out: &mut CompletionReceiver) -> ExpandResult {
        expand_braces(input, self.flags, out, self.errors)
    }
    fn stage_home_and_self(
        &mut self,
        mut input: WString,
        out: &mut CompletionReceiver,
    ) -> ExpandResult {
        expand_home_directory(&mut input, &*self.ctx.vars);
        expand_percent_self(&mut input);
        if !out.add_string(input) {
            return append_overflow_error(self.errors, None);
        }
        ExpandResult::ok()
    }
    fn stage_wildcards(
        &mut self,
        mut path_to_expand: WString,
        out: &mut CompletionReceiver,
    ) -> ExpandResult {
        let mut result = ExpandResult::ok();

        remove_internal_separator(
            &mut path_to_expand,
            self.flags.contains(ExpandFlags::SKIP_WILDCARDS),
        );
        let has_wildcard = wildcard_has_internal(&path_to_expand); // e.g. ANY_STRING
        let for_completions = self.flags.contains(ExpandFlags::FOR_COMPLETIONS);
        let skip_wildcards = self.flags.contains(ExpandFlags::SKIP_WILDCARDS);

        if has_wildcard && self.flags.contains(ExpandFlags::EXECUTABLES_ONLY) {
            // don't do wildcard expansion for executables, see issue #785
        } else if (for_completions && !skip_wildcards) || has_wildcard {
            // We either have a wildcard, or we don't have a wildcard but we're doing completion
            // expansion (so we want to get the completion of a file path). Note that if
            // skip_wildcards is set, we stomped wildcards in remove_internal_separator above, so
            // there actually aren't any.
            //
            // So we're going to treat this input as a file path. Compute the "working directories",
            // which may be CDPATH if the special flag is set.
            let working_dir = self.ctx.vars.get_pwd_slash();
            let mut effective_working_dirs = vec![];
            let for_cd = self.flags.contains(ExpandFlags::SPECIAL_FOR_CD);
            let for_command = self.flags.contains(ExpandFlags::SPECIAL_FOR_COMMAND);
            if !for_cd && !for_command {
                // Common case.
                effective_working_dirs.push(working_dir);
            } else {
                // Either special_for_command or special_for_cd. We can handle these
                // mostly the same. There's the following differences:
                //
                // 1. An empty CDPATH should be treated as '.', but an empty PATH should be left empty
                // (no commands can be found). Also, an empty element in either is treated as '.' for
                // consistency with POSIX shells. Note that we rely on the latter by having called
                // `munge_colon_delimited_array()` for these special env vars. Thus we do not
                // special-case them here.
                //
                // 2. PATH is only "one level," while CDPATH is multiple levels. That is, input like
                // 'foo/bar' should resolve against CDPATH, but not PATH.
                //
                // In either case, we ignore the path if we start with ./ or /. Also ignore it if we are
                // doing command completion and we contain a slash, per IEEE 1003.1, chapter 8 under
                // PATH.
                if path_to_expand.starts_with(L!("/"))
                    || path_to_expand.starts_with(L!("./"))
                    || path_to_expand.starts_with(L!("../"))
                    || (for_command && path_to_expand.contains('/'))
                {
                    effective_working_dirs.push(working_dir);
                } else {
                    // Get the PATH/CDPATH and CWD. Perhaps these should be passed in. An empty CDPATH
                    // implies just the current directory, while an empty PATH is left empty.
                    let mut paths = self
                        .ctx
                        .vars
                        .get(if for_cd { L!("CDPATH") } else { L!("PATH") })
                        .map(|var| var.as_list().to_owned())
                        .unwrap_or_default();

                    // The current directory is always valid.
                    paths.push(if for_cd { L!(".") } else { L!("") }.to_owned());
                    for next_path in paths {
                        effective_working_dirs
                            .push(path_apply_working_directory(&next_path, &working_dir));
                    }
                }
            }

            result = ExpandResult::new(ExpandResultCode::wildcard_no_match);
            let mut expanded_recv = out.subreceiver();
            for effective_working_dir in effective_working_dirs {
                let expand_res = wildcard_expand_string(
                    &path_to_expand,
                    &effective_working_dir,
                    self.flags,
                    self.ctx.cancel_checker,
                    &mut expanded_recv,
                );
                match expand_res {
                    WildcardResult::match_ => result = ExpandResult::ok(),
                    WildcardResult::no_match => (),
                    WildcardResult::overflow => return append_overflow_error(self.errors, None),
                    WildcardResult::cancel => return ExpandResult::new(ExpandResultCode::cancel),
                }
            }

            let mut expanded = expanded_recv.take();
            expanded.sort_by(|a, b| wcsfilecmp_glob(&a.completion, &b.completion));
            if !out.add_list(expanded) {
                result = ExpandResult::new(ExpandResultCode::error);
            }
        } else {
            // Can't fully justify this check. I think it's that SKIP_WILDCARDS is used when completing
            // to mean don't do file expansions, so if we're not doing file expansions, just drop this
            // completion on the floor.
            #[allow(clippy::collapsible_if)]
            if !self.flags.contains(ExpandFlags::FOR_COMPLETIONS) {
                if !out.add_string(path_to_expand) {
                    return append_overflow_error(self.errors, None);
                }
            }
        }
        result
    }
    // Given an original input string, if it starts with a tilde, "unexpand" the expanded home
    // directory.  Note this may be just a tilde or a user name like ~foo/.
    fn unexpand_tildes(&self, input: &wstr, completions: &mut CompletionList) {
        // If input begins with tilde, then try to replace the corresponding string in each completion
        // with the tilde. If it does not, there's nothing to do.
        if input.as_char_slice().first() != Some(&'~') {
            return;
        }

        // This is a subtle kludge. We need to decide whether to unexpand tildes for all
        // completions, or only those which replace their tokens. The problem is that we're sloppy
        // about setting the COMPLETE_REPLACES_TOKEN flag, except when we're completing in the
        // wildcard stage, because no other clients of string expansion care. Example:
        //   HOME=/foo
        //   mkdir ~/foo # makes /foo/foo
        //   cd ~/<tab>
        // Here we are likely to get a completion 'foo' which may match $HOME, but it extends its token
        // instead of replacing it, so we don't modify it (it will just be appended to the original ~/).
        //
        // However if we are not completing, just expanding, then expansion just produces the full paths
        // so we should unconditionally unexpand tildes.
        let only_replacers = self.flags.contains(ExpandFlags::FOR_COMPLETIONS);

        // Helper to decide whether to process a completion.
        let should_process = |c: &Completion| !only_replacers || c.replaces_token();

        // Early out if none qualify.
        if !completions.iter().any(should_process) {
            return;
        }

        // Get the username_with_tilde (like ~bert) and expand it into a home directory.
        let mut tail_idx = usize::MAX;
        let username_with_tilde =
            WString::from_str("~") + get_home_directory_name(input, &mut tail_idx);
        let mut home = username_with_tilde.clone();
        expand_tilde(&mut home, &*self.ctx.vars);

        // Now for each completion that starts with home, replace it with the username_with_tilde.
        for comp in completions {
            if should_process(comp) && comp.completion.starts_with(&home) {
                comp.completion
                    .replace_range(..home.len(), &username_with_tilde);

                // And mark that our tilde is literal, so it doesn't try to escape it.
                comp.flags |= CompleteFlags::DONT_ESCAPE_TILDES;
            }
        }
    }
}

crate::ffi_tests::add_test!("test_expand", || {
    if true {
        return;
    }
    use crate::env::test::PwdEnvironment;
    use crate::expand::ExpandResultCode;
    use crate::operation_context::{no_cancel, EXPANSION_LIMIT_DEFAULT};
    use crate::parser::Parser;
    use std::collections::HashSet;

    /// Perform parameter expansion and test if the output equals the zero-terminated parameter list
    /// supplied.
    ///
    /// \param in the string to expand
    /// \param flags the flags to send to expand_string
    /// \param ... A zero-terminated parameter list of values to test.
    /// After the zero terminator comes one more arg, a string, which is the error
    /// message to print if the test fails.
    fn expand_test(input: &wstr, flags: ExpandFlags, expected: Vec<WString>, failure_msg: &wstr) {
        let mut output = CompletionList::new();
        let mut res = true;
        let mut errors = ParseErrorList::new();
        let mut pwd = PwdEnvironment::default();
        let mut ctx = OperationContext::foreground(
            Parser::principal_parser().shared(),
            // &pwd, // todo!
            &no_cancel, // todo!
            EXPANSION_LIMIT_DEFAULT,
        );

        if expand_string(
            input.to_owned(),
            &mut output,
            flags,
            &mut ctx,
            Some(&mut errors),
        ) == ExpandResultCode::error
        {
            if errors.is_empty() {
                panic!("Bug: Parse error reported but no error text found.");
            } else {
                panic!(
                    "{}",
                    errors[0].describe(input, ctx.parser().is_interactive())
                );
            }
        }
        let expected: HashSet<WString> = expected.into_iter().collect();
        let actual: HashSet<WString> = output.into_iter().map(|comp| comp.completion).collect();
        assert_eq!(expected, actual, "{}", failure_msg);
    }
    macro_rules! validate {
        ( $input:literal, $flags:expr $(, $expected:literal )*, wnull, $failure_msg:literal) => {
            expand_test(
                L!($input), $flags, vec![$( L!($expected).to_owned(), )*],
                L!($failure_msg));
        }
    }

    let noflags = ExpandFlags::default();

    validate!(
        "foo",
        noflags,
        "foo",
        wnull,
        "Strings do not expand to themselves"
    );
    todo!()
});

#[cxx::bridge]
mod expand_ffi {
    extern "C++" {
        include!("operation_context.h");
        include!("parse_constants.h");
        include!("env.h");
        include!("complete.h");
        type OperationContext<'a> = crate::operation_context::OperationContext<'a>;
        type ParseErrorListFfi = crate::parse_constants::ParseErrorListFfi;
        #[cxx_name = "EnvDyn"]
        type EnvDynFFI = crate::env::EnvDynFFI;
<<<<<<< HEAD
=======
        #[cxx_name = "EnvStackRef"]
        type EnvStackRefFFI = crate::env::EnvStackRefFFI;
>>>>>>> a6f71cfa
        type CompletionListFfi = crate::complete::CompletionListFfi;
    }

    #[derive(Copy, Clone, Eq, PartialEq)]
    pub enum ExpandResultCode {
        /// There was an error, for example, unmatched braces.
        error,
        /// Expansion succeeded.
        ok,
        /// Expansion was cancelled (e.g. control-C).
        cancel,
        /// Expansion succeeded, but a wildcard in the string matched no files,
        /// so the output is empty.
        wildcard_no_match,
    }

    /// These are the possible return values for expand_string.
    #[must_use]
    pub struct ExpandResult {
        /// The result of expansion.
        pub result: ExpandResultCode,

        /// If expansion resulted in an error, this is an appropriate value with which to populate
        /// $status.
        // todo! should be c_int
        pub status: i32,
    }

    extern "Rust" {
        #[cxx_name = "expand_one"]
        fn ffi_expand_one(
            s: &mut CxxWString,
            flags: u64,
            ctx: &OperationContext,
            errors: *mut ParseErrorListFfi,
        ) -> bool;
        #[cxx_name = "expand_tilde"]
<<<<<<< HEAD
        fn ffi_expand_tilde(input: &mut CxxWString, vars: &EnvDynFFI);
=======
        fn ffi_expand_tilde(input: &mut CxxWString, vars: &EnvStackRefFFI);
>>>>>>> a6f71cfa
        #[cxx_name = "expand_string"]
        fn ffi_expand_string(
            input: &CxxWString,
            out_completions: Pin<&mut CompletionListFfi>,
            flags: u64,
            ctx: &OperationContext,
            errors: *mut ParseErrorListFfi,
        ) -> ExpandResult;
    }
}

fn ffi_expand_one(
    s: &mut CxxWString,
    flags: u64,
    ctx: &OperationContext,
    errors: *mut ParseErrorListFfi,
) -> bool {
    // let flags = ExpandFlags::from_bits(flags.try_into().unwrap()).unwrap();
    // let mut tmp = s.from_ffi();
    // let errors = if errors.is_null() {
    //     None
    // } else {
    //     Some(unsafe { &mut (*errors).0 })
    // };
    // let ok = expand_one(&mut tmp, flags, ctx, errors);
    // *s = tmp.to_ffi().take();
    // ok
    todo!()
}
<<<<<<< HEAD
fn ffi_expand_tilde(input: &mut CxxWString, vars: &EnvDynFFI) {
=======
fn ffi_expand_tilde(input: &mut CxxWString, vars: &EnvStackRefFFI) {
>>>>>>> a6f71cfa
    todo!()
}
fn ffi_expand_string(
    input: &CxxWString,
    mut out_completions: Pin<&mut CompletionListFfi>,
    flags: u64,
    ctx: &OperationContext<'_>,
    errors: *mut ParseErrorListFfi,
) -> ExpandResult {
    let flags = ExpandFlags::from_bits(flags.try_into().unwrap()).unwrap();
    let errors = if errors.is_null() {
        None
    } else {
        Some(unsafe { &mut (*errors).0 })
    };
    todo!()
    // expand_string(
    //     input.from_ffi(),
    //     &mut out_completions.unpin().0,
    //     flags,
    //     ctx,
    //     errors,
    // )
}<|MERGE_RESOLUTION|>--- conflicted
+++ resolved
@@ -15,11 +15,7 @@
 use crate::complete::{
     CompleteFlags, Completion, CompletionList, CompletionListFfi, CompletionReceiver,
 };
-<<<<<<< HEAD
-use crate::env::{EnvDynFFI, EnvVar, Environment};
-=======
 use crate::env::{EnvDynFFI, EnvStackRefFFI, EnvVar, Environment};
->>>>>>> a6f71cfa
 use crate::exec::exec_subshell_for_expand;
 use crate::history::{history_session_id, History};
 use crate::operation_context::OperationContext;
@@ -588,7 +584,6 @@
         }
 
         idx.push(i1);
-<<<<<<< HEAD
     }
 
     Ok(pos)
@@ -1339,758 +1334,6 @@
 
         total_result
     }
-=======
-    }
-
-    Ok(pos)
-}
-
-/// Expand all environment variables in the string *ptr.
-///
-/// This function is slow, fragile and complicated. There are lots of little corner cases, like
-/// $$foo should do a double expansion, $foo$bar should not double expand bar, etc.
-///
-/// This function operates on strings backwards, starting at last_idx.
-///
-/// Note: last_idx is considered to be where it previously finished processing. This means it
-/// actually starts operating on last_idx-1. As such, to process a string fully, pass string.size()
-/// as last_idx instead of string.size()-1.
-///
-/// \return the result of expansion.
-fn expand_variables(
-    instr: WString,
-    out: &mut CompletionReceiver,
-    last_idx: usize,
-    vars: &dyn Environment,
-    errors: &mut Option<&mut ParseErrorList>,
-) -> ExpandResult {
-    // last_idx may be 1 past the end of the string, but no further.
-    assert!(last_idx <= instr.len(), "Invalid last_idx");
-    if last_idx == 0 {
-        if !out.add_string(instr) {
-            return append_overflow_error(errors, None);
-        }
-        return ExpandResult::ok();
-    }
-
-    // Locate the last VARIABLE_EXPAND or VARIABLE_EXPAND_SINGLE
-    let mut is_single = false;
-    let mut varexp_char_idx = last_idx;
-    while varexp_char_idx != 0 {
-        varexp_char_idx -= 1;
-        let c = instr.as_char_slice()[varexp_char_idx];
-        if [VARIABLE_EXPAND, VARIABLE_EXPAND_SINGLE].contains(&c) {
-            is_single = c == VARIABLE_EXPAND_SINGLE;
-            break;
-        }
-    }
-
-    // Get the variable name.
-    let var_name_start = varexp_char_idx + 1;
-    let mut var_name_stop = var_name_start;
-    while var_name_stop < instr.len() {
-        let nc = instr.as_char_slice()[var_name_stop];
-        if nc == VARIABLE_EXPAND_EMPTY {
-            var_name_stop += 1;
-            break;
-        }
-        if !valid_var_name_char(nc) {
-            break;
-        }
-        var_name_stop += 1;
-    }
-    assert!(
-        var_name_stop >= var_name_start,
-        "Bogus variable name indexes"
-    );
-
-    // Get the variable name as a string, then try to get the variable from env.
-    let var_name = &instr[var_name_start..var_name_stop];
-
-    // It's an error if the name is empty.
-    if var_name.is_empty() {
-        if let Some(ref mut errors) = errors {
-            parse_util_expand_variable_error(
-                &instr,
-                0, /* global_token_pos */
-                varexp_char_idx,
-                errors,
-            );
-        }
-        return ExpandResult::make_error(STATUS_EXPAND_ERROR.unwrap());
-    }
-
-    // Do a dirty hack to make sliced history fast (#4650). We expand from either a variable, or a
-    // history_t. Note that "history" is read only in env.cpp so it's safe to special-case it in
-    // this way (it cannot be shadowed, etc).
-    let mut history = None;
-    let mut var = None;
-    if var_name == L!("history") {
-        history = Some(History::with_name(&history_session_id(vars)));
-    } else if var_name.as_char_slice() != [VARIABLE_EXPAND_EMPTY] {
-        var = vars.get(var_name);
-    }
-
-    // Parse out any following slice.
-    // Record the end of the variable name and any following slice.
-    let mut var_name_and_slice_stop = var_name_stop;
-    let mut all_values = true;
-    let slice_start = var_name_stop;
-    let mut var_idx_list = vec![];
-
-    if instr.as_char_slice().get(slice_start) == Some(&'[') {
-        all_values = false;
-        // If a variable is missing, behave as though we have one value, so that $var[1] always
-        // works.
-        let mut effective_val_count = 1;
-        if let Some(ref var) = var {
-            effective_val_count = var.as_list().len();
-        } else if let Some(ref history) = history {
-            effective_val_count = history.lock().unwrap().size();
-        }
-        match parse_slice(
-            &instr[slice_start..],
-            &mut var_idx_list,
-            effective_val_count,
-        ) {
-            Ok(offset) => {
-                var_name_and_slice_stop = slice_start + offset;
-            }
-            Err((bad_pos, error)) => {
-                match error {
-                    ParseSliceError::none => {
-                        panic!("bad_pos != 0 but parse_slice_error_t::none!");
-                    }
-                    ParseSliceError::zero_index => {
-                        append_syntax_error!(
-                            errors,
-                            slice_start + bad_pos,
-                            "array indices start at 1, not 0."
-                        );
-                    }
-                    ParseSliceError::invalid_index => {
-                        append_syntax_error!(errors, slice_start + bad_pos, "Invalid index value");
-                    }
-                }
-                return ExpandResult::make_error(STATUS_EXPAND_ERROR.unwrap());
-            }
-        }
-    }
-    let var_idx_list = var_idx_list.iter().filter_map(|&n| n.try_into().ok());
-
-    if var.is_none() && history.is_none() {
-        // Expanding a non-existent variable.
-        if !is_single {
-            // Normal expansions of missing variables successfully expand to nothing.
-            return ExpandResult::ok();
-        } else {
-            // Expansion to single argument.
-            // Replace the variable name and slice with VARIABLE_EXPAND_EMPTY.
-            let mut res = instr[..varexp_char_idx].to_owned();
-            if res.as_char_slice().last() == Some(&VARIABLE_EXPAND_SINGLE) {
-                res.push(VARIABLE_EXPAND_EMPTY);
-            }
-            res.push_utfstr(&instr[var_name_and_slice_stop..]);
-            return expand_variables(res, out, varexp_char_idx, vars, errors);
-        }
-    }
-
-    // Ok, we have a variable or a history. Let's expand it.
-    // Start by respecting the sliced elements.
-    assert!(
-        var.is_some() || history.is_some(),
-        "Should have variable or history here",
-    );
-    let mut var_item_list = vec![];
-    if all_values {
-        if let Some(ref history) = history {
-            history.lock().unwrap().get_history(&mut var_item_list);
-        } else {
-            var.as_ref().unwrap().to_list(&mut var_item_list);
-        }
-    } else {
-        // We have to respect the slice.
-        if let Some(ref history) = history {
-            // Ask history to map indexes to item strings.
-            // Note this may have missing entries for out-of-bounds.
-            let item_map = history
-                .lock()
-                .unwrap()
-                .items_at_indexes(var_idx_list.clone());
-            for item_index in var_idx_list {
-                if let Some(item) = item_map.get(&item_index) {
-                    var_item_list.push(item.clone());
-                }
-            }
-        } else {
-            let all_var_items = var.as_ref().unwrap().as_list();
-            for item_index in var_idx_list {
-                // Check that we are within array bounds. If not, skip the element. Note:
-                // Negative indices (`echo $foo[-1]`) are already converted to positive ones
-                // here, So tmp < 1 means it's definitely not in.
-                // Note we are 1-based.
-                if item_index >= 1 && item_index as usize <= all_var_items.len() {
-                    var_item_list.push(all_var_items[item_index as usize - 1].to_owned());
-                }
-            }
-        }
-    }
-
-    if is_single {
-        // Quoted expansion. Here we expect the variable's delimiter.
-        // Note history always has a space delimiter.
-        let delimit = if history.is_some() {
-            ' '
-        } else {
-            var.as_ref().unwrap().get_delimiter()
-        };
-        let mut res = instr[..varexp_char_idx].to_owned();
-        if !res.is_empty() {
-            if res.as_char_slice().last() != Some(&VARIABLE_EXPAND_SINGLE) {
-                res.push(INTERNAL_SEPARATOR);
-            } else if var_item_list.is_empty() || var_item_list[0].is_empty() {
-                // First expansion is empty, but we need to recursively expand.
-                res.push(VARIABLE_EXPAND_EMPTY);
-            }
-        }
-
-        // Append all entries in var_item_list, separated by the delimiter.
-        res.push_utfstr(&join_strings(&var_item_list, delimit));
-        res.push_utfstr(&instr[var_name_and_slice_stop..]);
-        return expand_variables(res, out, varexp_char_idx, vars, errors);
-    } else {
-        // Normal cartesian-product expansion.
-        for item in var_item_list {
-            if varexp_char_idx == 0 && var_name_and_slice_stop == instr.len() {
-                if !out.add_string(item) {
-                    return append_overflow_error(errors, None);
-                }
-            } else {
-                let mut new_in = instr[..varexp_char_idx].to_owned();
-                if !new_in.is_empty() {
-                    if new_in.as_char_slice().last() != Some(&VARIABLE_EXPAND) {
-                        new_in.push(INTERNAL_SEPARATOR);
-                    } else if item.is_empty() {
-                        new_in.push(VARIABLE_EXPAND_EMPTY);
-                    }
-                }
-                new_in.push_utfstr(&item);
-                new_in.push_utfstr(&instr[var_name_and_slice_stop..]);
-                let res = expand_variables(new_in, out, varexp_char_idx, vars, errors);
-                if res.result != ExpandResultCode::ok {
-                    return res;
-                }
-            }
-        }
-    }
-
-    ExpandResult::ok()
-}
-
-/// Perform brace expansion, placing the expanded strings into \p out.
-fn expand_braces(
-    input: WString,
-    flags: ExpandFlags,
-    out: &mut CompletionReceiver,
-    errors: &mut Option<&mut ParseErrorList>,
-) -> ExpandResult {
-    let mut syntax_error = false;
-    let mut brace_count = 0;
-
-    let mut brace_begin = None;
-    let mut brace_end = None;
-    let mut last_sep = None;
-
-    // Locate the first non-nested brace pair.
-    for (pos, c) in input.chars().enumerate() {
-        match c {
-            BRACE_BEGIN => {
-                if brace_count == 0 {
-                    brace_begin = Some(pos);
-                }
-                brace_count += 1;
-            }
-            BRACE_END => {
-                brace_count -= 1;
-                #[allow(clippy::comparison_chain)]
-                if brace_count < 0 {
-                    syntax_error = true;
-                } else if brace_count == 0 {
-                    brace_end = Some(pos);
-                }
-            }
-            BRACE_SEP => {
-                if brace_count == 1 {
-                    last_sep = Some(pos);
-                }
-            }
-            _ => {
-                // we ignore all other characters here
-            }
-        }
-    }
-
-    if brace_count > 0 {
-        if !flags.contains(ExpandFlags::FOR_COMPLETIONS) {
-            syntax_error = true;
-        } else {
-            // The user hasn't typed an end brace yet; make one up and append it, then expand
-            // that.
-            let mut synth = WString::new();
-            if let Some(last_sep) = last_sep {
-                synth.push_utfstr(&input[..brace_begin.unwrap() + 1]);
-                synth.push_utfstr(&input[last_sep + 1..]);
-                synth.push(BRACE_END);
-            } else {
-                synth.push_utfstr(&input);
-                synth.push(BRACE_END);
-            }
-
-            // Note: this code looks very fishy, apparently it has never worked.
-            return expand_braces(synth, ExpandFlags::SKIP_CMDSUBST, out, errors);
-        }
-    }
-
-    if syntax_error {
-        append_syntax_error!(errors, SOURCE_LOCATION_UNKNOWN, "Mismatched braces");
-        return ExpandResult::make_error(STATUS_EXPAND_ERROR.unwrap());
-    }
-
-    let Some(brace_begin) = brace_begin else {
-        // No more brace expansions left; we can return the value as-is.
-        if !out.add_string(input) {
-            return ExpandResult::new(ExpandResultCode::error);
-        }
-        return ExpandResult::ok();
-    };
-    let brace_end = brace_end.unwrap();
-
-    let length_preceding_braces = brace_begin;
-    let length_following_braces = input.len() - brace_end - 1;
-    let tot_len = length_preceding_braces + length_following_braces;
-    let mut item_begin = brace_begin + 1;
-    for (pos, c) in input.chars().enumerate().skip(brace_begin + 1) {
-        assert!(pos >= item_begin);
-        let item_len = pos - item_begin;
-        let item = input[item_begin..pos].to_owned();
-        let mut item = trim(item, Some(wstr::from_char_slice(&[BRACE_SPACE, '\0'])));
-        for c in item.as_char_slice_mut() {
-            if *c == BRACE_SPACE {
-                *c = ' ';
-            }
-        }
-
-        // `whole_item` is a whitespace- and brace-stripped member of a single pass of brace
-        // expansion, e.g. in `{ alpha , b,{c, d }}`, `alpha`, `b`, and `c, d` will, in the
-        // first round of expansion, each in turn be a `whole_item` (with recursive commas
-        // replaced by special placeholders).
-        // We recursively call `expand_braces` with each item until it's been fully expanded.
-        let mut whole_item = WString::new();
-        whole_item.reserve(tot_len + item_len + 2);
-        whole_item.push_utfstr(&input[..length_preceding_braces]);
-        whole_item.push_utfstr(&item);
-        whole_item.push_utfstr(&input[brace_end + 1..]);
-        let _ = expand_braces(whole_item, flags, out, errors);
-
-        item_begin = pos + 1;
-        if pos == brace_end {
-            break;
-        }
-
-        if c == BRACE_BEGIN {
-            brace_count += 1;
-        }
-
-        if c == BRACE_END {
-            brace_count -= 1;
-        }
-    }
-
-    ExpandResult::ok()
-}
-
-/// Expand a command substitution \p input, executing on \p ctx, and inserting the results into
-/// \p out_list, or any errors into \p errors. \return an expand result.
-pub fn expand_cmdsubst(
-    input: WString,
-    ctx: &OperationContext,
-    out: &mut CompletionReceiver,
-    errors: &mut Option<&mut ParseErrorList>,
-) -> ExpandResult {
-    assert!(ctx.has_parser(), "Cannot expand without a parser");
-    let mut cursor = 0;
-    let mut paren_begin = 0;
-    let mut paren_end = 0;
-    let mut subcmd = L!("");
-
-    let mut is_quoted = false;
-    let mut has_dollar = false;
-    match parse_util_locate_cmdsubst_range(
-        &input,
-        &mut cursor,
-        Some(subcmd),
-        &mut paren_begin,
-        &mut paren_end,
-        false,
-        Some(&mut is_quoted),
-        Some(&mut has_dollar),
-    ) {
-        -1 => {
-            append_syntax_error!(errors, SOURCE_LOCATION_UNKNOWN, "Mismatched parenthesis");
-            return ExpandResult::make_error(STATUS_EXPAND_ERROR.unwrap());
-        }
-        0 => {
-            if !out.add_string(input) {
-                return ExpandResult::new(ExpandResultCode::error);
-            }
-            return ExpandResult::ok();
-        }
-        1 => {}
-        _ => panic!(),
-    }
-
-    let mut sub_res = vec![];
-    let job_group = ctx.job_group.clone();
-    let subshell_status =
-        exec_subshell_for_expand(subcmd, &mut ctx.parser(), job_group.as_ref(), &mut sub_res);
-    if subshell_status != 0 {
-        // TODO: Ad-hoc switch, how can we enumerate the possible errors more safely?
-        let err = match subshell_status {
-            _ if subshell_status == STATUS_READ_TOO_MUCH.unwrap() => {
-                wgettext!("Too much data emitted by command substitution so it was discarded")
-            }
-            // TODO: STATUS_CMD_ERROR is overused and too generic. We shouldn't have to test things
-            // to figure out what error to show after we've already been given an error code.
-            _ if subshell_status == STATUS_CMD_ERROR.unwrap() => {
-                if ctx.parser().is_eval_depth_exceeded() {
-                    wgettext!("Unable to evaluate string substitution")
-                } else {
-                    wgettext!("Too many active file descriptors")
-                }
-            }
-            _ if subshell_status == STATUS_CMD_UNKNOWN.unwrap() => {
-                wgettext!("Unknown command")
-            }
-            _ if subshell_status == STATUS_ILLEGAL_CMD.unwrap() => {
-                wgettext!("Commandname was invalid")
-            }
-            _ if subshell_status == STATUS_NOT_EXECUTABLE.unwrap() => {
-                wgettext!("Command not executable")
-            }
-            _ => {
-                wgettext!("Unknown error while evaluating command substitution")
-            }
-        };
-        append_cmdsub_error_formatted!(errors, paren_begin, paren_end, err.to_owned());
-        return ExpandResult::make_error(subshell_status);
-    }
-
-    // Expand slices like (cat /var/words)[1]
-    let mut tail_begin = paren_end + 1;
-    if input.as_char_slice().get(tail_begin) == Some(&'[') {
-        let mut slice_idx = vec![];
-        let slice_begin = tail_begin;
-        let slice_end = match parse_slice(&input[slice_begin..], &mut slice_idx, sub_res.len()) {
-            Ok(offset) => slice_begin + offset,
-            Err((bad_pos, error)) => {
-                match error {
-                    ParseSliceError::none => {
-                        panic!("bad_pos != 0 but parse_slice_error_t::none!");
-                    }
-                    ParseSliceError::zero_index => {
-                        append_syntax_error!(
-                            errors,
-                            slice_begin + bad_pos,
-                            "array indices start at 1, not 0."
-                        );
-                    }
-                    ParseSliceError::invalid_index => {
-                        append_syntax_error!(errors, slice_begin + bad_pos, "Invalid index value");
-                    }
-                }
-                return ExpandResult::make_error(STATUS_EXPAND_ERROR.unwrap());
-            }
-        };
-
-        let mut sub_res2 = vec![];
-        tail_begin = slice_end;
-        for idx in slice_idx {
-            if idx as usize > sub_res.len() || idx < 1 {
-                continue;
-            }
-            // -1 to convert from 1-based slice index to 0-based vector index.
-            sub_res2.push(sub_res[idx as usize - 1].to_owned());
-        }
-        sub_res = sub_res2;
-    }
-
-    // Recursively call ourselves to expand any remaining command substitutions. The result of this
-    // recursive call using the tail of the string is inserted into the tail_expand array list
-    let mut tail_expand_recv = out.subreceiver();
-    let mut tail = input[tail_begin..].to_owned();
-    // A command substitution inside double quotes magically closes the quoted string.
-    // Reopen the quotes just after the command substitution.
-    if is_quoted {
-        tail.insert(0, '"');
-    }
-
-    let _ = expand_cmdsubst(tail, ctx, &mut tail_expand_recv, errors); // TODO: offset error locations
-    let mut tail_expand = tail_expand_recv.take();
-
-    // Combine the result of the current command substitution with the result of the recursive tail
-    // expansion.
-
-    if is_quoted {
-        // Awkwardly reconstruct the command output.
-        let approx_size = sub_res.iter().map(|sub_item| sub_item.len() + 1).sum();
-        let mut sub_res_joined = WString::new();
-        sub_res_joined.reserve(approx_size);
-        for line in sub_res {
-            sub_res_joined.push_utfstr(&escape_string_for_double_quotes(&line));
-            sub_res_joined.push('\n');
-        }
-        // Mimic POSIX shells by stripping all trailing newlines.
-        if !sub_res_joined.is_empty() {
-            let mut i = sub_res_joined.len();
-            while i > 0 && sub_res_joined.as_char_slice()[i - 1] == '\n' {
-                i -= 1;
-            }
-            sub_res_joined.truncate(i);
-        }
-        // Instead of performing cartesian product expansion, we directly insert the command
-        // substitution output into the current expansion results.
-        for tail_item in tail_expand {
-            let mut whole_item = WString::new();
-            whole_item
-                .reserve(paren_begin + 1 + sub_res_joined.len() + 1 + tail_item.completion.len());
-            whole_item.push_utfstr(&input[..paren_begin - if has_dollar { 1 } else { 0 }]);
-            whole_item.push(INTERNAL_SEPARATOR);
-            whole_item.push_utfstr(&sub_res_joined);
-            whole_item.push(INTERNAL_SEPARATOR);
-            whole_item.push_utfstr(&tail_item.completion["\"".len()..]);
-            if !out.add_string(whole_item) {
-                return append_overflow_error(errors, None);
-            }
-        }
-
-        return ExpandResult::ok();
-    }
-
-    for sub_item in sub_res {
-        let sub_item2 = escape(&sub_item);
-        for tail_item in &*tail_expand {
-            let mut whole_item = WString::new();
-            whole_item.reserve(paren_begin + 1 + sub_item2.len() + 1 + tail_item.completion.len());
-            whole_item.push_utfstr(&input[..paren_begin - if has_dollar { 1 } else { 0 }]);
-            whole_item.push(INTERNAL_SEPARATOR);
-            whole_item.push_utfstr(&sub_item2);
-            whole_item.push(INTERNAL_SEPARATOR);
-            whole_item.push_utfstr(&tail_item.completion);
-            if !out.add_string(whole_item) {
-                return append_overflow_error(errors, None);
-            }
-        }
-    }
-
-    ExpandResult::ok()
-}
-
-// Given that input[0] is HOME_DIRECTORY or tilde (ugh), return the user's name. Return the empty
-// string if it is just a tilde. Also return by reference the index of the first character of the
-// remaining part of the string (e.g. the subsequent slash).
-fn get_home_directory_name<'a>(input: &'a wstr, out_tail_idx: &mut usize) -> &'a wstr {
-    assert!([HOME_DIRECTORY, '~'].contains(&input.as_char_slice()[0]));
-    // We get the position of the /, but we need to remove it as well.
-    if let Some(pos) = input.chars().position(|c| c == '/') {
-        *out_tail_idx = pos;
-        &input[1..pos]
-    } else {
-        *out_tail_idx = input.len();
-        &input[1..]
-    }
-}
-
-/// Attempts tilde expansion of the string specified, modifying it in place.
-fn expand_home_directory(input: &mut WString, vars: &dyn Environment) {
-    if input.as_char_slice().first() != Some(&HOME_DIRECTORY) {
-        return;
-    }
-
-    let mut tail_idx = usize::MAX;
-    let username = get_home_directory_name(input, &mut tail_idx);
-    let mut home = None;
-    if username.is_empty() {
-        // Current users home directory.
-        match vars.get_unless_empty(L!("HOME")) {
-            None => {
-                input.clear();
-                return;
-            }
-            Some(home_var) => {
-                home = Some(home_var.as_string());
-                tail_idx = 1;
-            }
-        };
-    } else {
-        // Some other user's home directory.
-        let name_cstr = wcs2zstring(username);
-        let mut userinfo: libc::passwd = unsafe { std::mem::zeroed() };
-        let mut result: *mut libc::passwd = std::ptr::null_mut();
-        let mut buf = [0_i8; 8192];
-        let retval = unsafe {
-            libc::getpwnam_r(
-                name_cstr.as_ptr(),
-                &mut userinfo,
-                &mut buf[0],
-                std::mem::size_of_val(&buf),
-                &mut result,
-            )
-        };
-        if retval == 0 && !result.is_null() {
-            home = Some(charptr2wcstring(userinfo.pw_dir));
-        }
-    }
-
-    if let Some(home) = home {
-        input.replace_range(..tail_idx, &normalize_path(&home, true));
-    } else {
-        input.replace_range(0..1, L!("~"));
-    }
-}
-
-/// Expand the %self escape. Note this can only come at the beginning of the string.
-fn expand_percent_self(input: &mut WString) {
-    if input.as_char_slice().first() == Some(&PROCESS_EXPAND_SELF) {
-        input.replace_range(0..1, &unsafe { libc::getpid() }.to_wstring());
-    }
-}
-
-/// Remove any internal separators. Also optionally convert wildcard characters to regular
-/// equivalents. This is done to support skip_wildcards.
-fn remove_internal_separator(s: &mut WString, conv: bool) {
-    // Remove all instances of INTERNAL_SEPARATOR.
-    s.retain(|c| c != INTERNAL_SEPARATOR);
-
-    // If conv is true, replace all instances of ANY_STRING with '*',
-    // ANY_STRING_RECURSIVE with '*'.
-    if conv {
-        for idx in s.as_char_slice_mut() {
-            match *idx {
-                ANY_CHAR => {
-                    *idx = '?';
-                }
-                ANY_STRING | ANY_STRING_RECURSIVE => {
-                    *idx = '*';
-                }
-                _ => {
-                    // we ignore all other characters
-                }
-            }
-        }
-    }
-}
-
-/// A type that knows how to perform expansions.
-struct Expander<'a, 'b, 'c> {
-    /// Operation context for this expansion.
-    ctx: &'c OperationContext<'b>,
-
-    /// Flags to use during expansion.
-    flags: ExpandFlags,
-
-    /// List to receive any errors generated during expansion, or null to ignore errors.
-    errors: &'c mut Option<&'a mut ParseErrorList>,
-}
-
-impl<'a, 'b, 'c> Expander<'a, 'b, 'c> {
-    fn new(
-        ctx: &'c OperationContext<'b>,
-        flags: ExpandFlags,
-        errors: &'c mut Option<&'a mut ParseErrorList>,
-    ) -> Self {
-        Self { ctx, flags, errors }
-    }
-    fn expand_string(
-        input: WString,
-        out_completions: &'a mut CompletionReceiver,
-        flags: ExpandFlags,
-        ctx: &'a OperationContext<'b>,
-        mut errors: Option<&'a mut ParseErrorList>,
-    ) -> ExpandResult {
-        assert!(
-            flags.contains(ExpandFlags::SKIP_CMDSUBST) || ctx.has_parser(),
-            "Must have a parser if not skipping command substitutions"
-        );
-        // Early out. If we're not completing, and there's no magic in the input, we're done.
-        if !flags.contains(ExpandFlags::FOR_COMPLETIONS) && expand_is_clean(&input) {
-            if !out_completions.add_string(input) {
-                return append_overflow_error(&mut errors, None);
-            }
-            return ExpandResult::ok();
-        }
-
-        let mut expand = Expander::new(ctx, flags, &mut errors);
-
-        // Our expansion stages.
-        // An expansion stage is a member function pointer.
-        // It accepts the input string (transferring ownership) and returns the list of output
-        // completions by reference. It may return an error, which halts expansion.
-        let stages = [
-            Expander::stage_cmdsubst,
-            Expander::stage_variables,
-            Expander::stage_braces,
-            Expander::stage_home_and_self,
-            Expander::stage_wildcards,
-        ];
-
-        // Load up our single initial completion.
-        let mut completions = vec![Completion::from_completion(input.clone())];
-
-        let mut total_result = ExpandResult::ok();
-        let mut output_storage = out_completions.subreceiver();
-        for stage in stages {
-            for comp in completions {
-                if expand.ctx.check_cancel() {
-                    total_result = ExpandResult::new(ExpandResultCode::cancel);
-                    break;
-                }
-                let this_result = (stage)(&mut expand, comp.completion, &mut output_storage);
-                total_result = this_result;
-                if total_result == ExpandResultCode::error {
-                    break;
-                }
-            }
-
-            // Output becomes our next stage's input.
-            completions = output_storage.take();
-            if total_result == ExpandResultCode::error {
-                break;
-            }
-        }
-
-        // This is a little tricky: if one wildcard failed to match but we still got output, it
-        // means that a previous expansion resulted in multiple strings. For example:
-        //   set dirs ./a ./b
-        //   echo $dirs/*.txt
-        // Here if ./a/*.txt matches and ./b/*.txt does not, then we don't want to report a failed
-        // wildcard. So swallow failed-wildcard errors if we got any output.
-        if total_result == ExpandResultCode::wildcard_no_match && !completions.is_empty() {
-            total_result = ExpandResult::ok();
-        }
-
-        if total_result == ExpandResultCode::ok {
-            // Unexpand tildes if we want to preserve them (see #647).
-            if flags.contains(ExpandFlags::PRESERVE_HOME_TILDES) {
-                expand.unexpand_tildes(&input, &mut completions);
-            }
-            if !out_completions.add_list(completions) {
-                total_result = append_overflow_error(&mut expand.errors, None);
-            }
-        }
-
-        total_result
-    }
->>>>>>> a6f71cfa
     fn stage_cmdsubst(&mut self, input: WString, out: &mut CompletionReceiver) -> ExpandResult {
         if self.flags.contains(ExpandFlags::SKIP_CMDSUBST) {
             let mut cursor = 0;
@@ -2414,11 +1657,8 @@
         type ParseErrorListFfi = crate::parse_constants::ParseErrorListFfi;
         #[cxx_name = "EnvDyn"]
         type EnvDynFFI = crate::env::EnvDynFFI;
-<<<<<<< HEAD
-=======
         #[cxx_name = "EnvStackRef"]
         type EnvStackRefFFI = crate::env::EnvStackRefFFI;
->>>>>>> a6f71cfa
         type CompletionListFfi = crate::complete::CompletionListFfi;
     }
 
@@ -2456,11 +1696,7 @@
             errors: *mut ParseErrorListFfi,
         ) -> bool;
         #[cxx_name = "expand_tilde"]
-<<<<<<< HEAD
-        fn ffi_expand_tilde(input: &mut CxxWString, vars: &EnvDynFFI);
-=======
         fn ffi_expand_tilde(input: &mut CxxWString, vars: &EnvStackRefFFI);
->>>>>>> a6f71cfa
         #[cxx_name = "expand_string"]
         fn ffi_expand_string(
             input: &CxxWString,
@@ -2490,11 +1726,7 @@
     // ok
     todo!()
 }
-<<<<<<< HEAD
-fn ffi_expand_tilde(input: &mut CxxWString, vars: &EnvDynFFI) {
-=======
 fn ffi_expand_tilde(input: &mut CxxWString, vars: &EnvStackRefFFI) {
->>>>>>> a6f71cfa
     todo!()
 }
 fn ffi_expand_string(
