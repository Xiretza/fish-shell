--- conflicted
+++ resolved
@@ -23,11 +23,8 @@
 not, write to the Free Software Foundation, Inc., 675 Mass Ave,
 Cambridge, MA 02139, USA.  */
 
-<<<<<<< HEAD
-=======
 use std::ops;
 
->>>>>>> ac62c9be
 use crate::wchar::{wstr, WExt, WString, L};
 
 /// Describe how to deal with options that follow non-option ARGV-elements.
@@ -76,11 +73,7 @@
     /// For communication from `getopt` to the caller. When `getopt` finds an option that takes an
     /// argument, the argument value is returned here. Also, when `ordering` is RETURN_IN_ORDER, each
     /// non-option ARGV-element is returned here.
-<<<<<<< HEAD
-    pub woptarg: Option<&'argarray wstr>,
-=======
     woptarg_idx: Option<(usize, usize)>,
->>>>>>> ac62c9be
 
     shortopts: &'opts wstr,
     longopts: &'opts [woption<'opts>],
@@ -89,11 +82,7 @@
     /// returned was found. This allows us to pick up the scan where we left off.
     ///
     /// If this is empty, it means resume the scan by advancing to the next ARGV-element.
-<<<<<<< HEAD
-    nextchar: &'argarray wstr,
-=======
     nextchar_slice: ops::Range<usize>,
->>>>>>> ac62c9be
 
     /// Index in ARGV of the next element to be scanned. This is used for communication to and from
     /// the caller and for communication between successive calls to `getopt`.
@@ -351,11 +340,7 @@
             if self.ordering == Ordering::REQUIRE_ORDER {
                 return None;
             }
-<<<<<<< HEAD
-            self.woptarg = Some(&self.argv[self.woptind]);
-=======
             self.woptarg_idx = Some((self.woptind, 0));
->>>>>>> ac62c9be
             self.woptind += 1;
             return Some(char::from(1));
         }
@@ -425,11 +410,7 @@
             } else {
                 // We already incremented `woptind' once; increment it again when taking next
                 // ARGV-elt as argument.
-<<<<<<< HEAD
-                self.woptarg = Some(&self.argv[self.woptind]);
-=======
                 self.woptarg_idx = Some((self.woptind, 0));
->>>>>>> ac62c9be
                 self.woptind += 1;
             }
             self.nextchar_slice = 0..0;
@@ -460,11 +441,7 @@
             }
         } else if pfound.has_arg == woption_argument_t::required_argument {
             if self.woptind < self.argc() {
-<<<<<<< HEAD
-                self.woptarg = Some(&self.argv[self.woptind]);
-=======
                 self.woptarg_idx = Some((self.woptind, 0));
->>>>>>> ac62c9be
                 self.woptind += 1;
             } else {
                 self.nextchar_slice = 0..0;
