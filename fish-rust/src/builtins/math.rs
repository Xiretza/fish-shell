use libc::c_int;
use std::borrow::Cow;
use widestring_suffix::widestrs;

use super::shared::{
    builtin_missing_argument, builtin_print_help, BUILTIN_ERR_COMBO2, BUILTIN_ERR_MIN_ARG_COUNT1,
    STATUS_CMD_ERROR, STATUS_CMD_OK, STATUS_INVALID_ARGS,
};
use crate::common::{read_blocked, str2wcstring};
use crate::io::IoStreams;
use crate::parser::Parser;
use crate::tinyexpr::te_interp;
use crate::wchar::{wstr, WString};
use crate::wgetopt::{wgetopter_t, wopt, woption, woption_argument_t};
use crate::wutil::{fish_wcstoi, perror, sprintf, wgettext_fmt};

/// The maximum number of points after the decimal that we'll print.
const DEFAULT_SCALE: usize = 6;

/// The end of the range such that every integer is representable as a double.
/// i.e. this is the first value such that x + 1 == x (or == x + 2, depending on rounding mode).
const MAX_CONTIGUOUS_INTEGER: f64 = (1_u64 << f64::MANTISSA_DIGITS) as f64;

struct Options {
    print_help: bool,
    scale: usize,
    base: usize,
}

#[widestrs]
fn parse_cmd_opts(
    args: &mut [WString],
<<<<<<< HEAD
    parser: &mut Parser,
=======
    parser: & Parser,
>>>>>>> 11c252ca
    streams: &mut IoStreams<'_>,
) -> Result<(Options, usize), Option<c_int>> {
    const cmd: &wstr = "math"L;
    let print_hints = true;

    // This command is atypical in using the "+" (REQUIRE_ORDER) option for flag parsing.
    // This is needed because of the minus, `-`, operator in math expressions.
    const SHORT_OPTS: &wstr = "+:hs:b:"L;
    const LONG_OPTS: &[woption] = &[
        wopt("scale"L, woption_argument_t::required_argument, 's'),
        wopt("base"L, woption_argument_t::required_argument, 'b'),
        wopt("help"L, woption_argument_t::no_argument, 'h'),
    ];

    let mut opts = Options {
        print_help: false,
        scale: DEFAULT_SCALE,
        base: 10,
    };

    let mut have_scale = false;

    let mut w = wgetopter_t::new(SHORT_OPTS, LONG_OPTS, args);
    while let Some(c) = w.wgetopt_long() {
        match c {
            's' => {
                let optarg = w.woptarg().unwrap();
                have_scale = true;
                // "max" is the special value that tells us to pick the maximum scale.
                opts.scale = if optarg == "max"L {
                    15
                } else if let Ok(base) = fish_wcstoi(optarg) {
                    base
                } else {
                    streams.err.append(&wgettext_fmt!(
                        "%ls: %ls: invalid base value\n",
                        cmd,
                        optarg
                    ));
                    return Err(STATUS_INVALID_ARGS);
                };
            }
            'b' => {
                let optarg = w.woptarg().unwrap();
                opts.base = if optarg == "hex"L {
                    16
                } else if optarg == "octal"L {
                    8
                } else if let Ok(base) = fish_wcstoi(optarg) {
                    base
                } else {
                    streams.err.append(&wgettext_fmt!(
                        "%ls: %ls: invalid base value\n",
                        cmd,
                        optarg
                    ));
                    return Err(STATUS_INVALID_ARGS);
                };
            }
            'h' => {
                opts.print_help = true;
            }
            ':' => {
                builtin_missing_argument(
                    parser,
                    streams,
                    cmd,
                    &w.argv()[w.woptind - 1],
                    print_hints,
                );
                return Err(STATUS_INVALID_ARGS);
            }
            '?' => {
                // For most commands this is an error. We ignore it because a math expression
                // can begin with a minus sign.
                return Ok((opts, w.woptind - 1));
            }
            _ => {
                panic!("unexpected retval from wgeopter.next()");
            }
        }
    }

    if have_scale && opts.scale != 0 && opts.base != 10 {
        streams.err.append(&wgettext_fmt!(
            BUILTIN_ERR_COMBO2,
            cmd,
            "non-zero scale value only valid
            for base 10"
        ));
        return Err(STATUS_INVALID_ARGS);
    }

    Ok((opts, w.woptind))
}

/// We read from stdin if we are the second or later process in a pipeline.
fn use_args_from_stdin(streams: &mut IoStreams<'_>) -> bool {
    streams.stdin_is_directly_redirected
}

/// Get the arguments from stdin.
fn get_arg_from_stdin(streams: &mut IoStreams<'_>) -> Option<WString> {
    let mut s = Vec::new();
    loop {
        let mut buf = [0];
        let c = match read_blocked(streams.stdin_fd, &mut buf) {
            1 => buf[0],
            0 => {
                // EOF
                if s.is_empty() {
                    return None;
                } else {
                    break;
                }
            }
            n if n < 0 => {
                // error
                perror("read");
                return None;
            }
            n => panic!("Unexpected return value from read_blocked(): {n}"),
        };

        if c == b'\n' {
            // we're done
            break;
        }

        s.push(c);
    }

    Some(str2wcstring(&s))
}

/// Get the arguments from argv or stdin based on the execution context. This mimics how builtin
/// `string` does it.
fn get_arg<'args>(
    argidx: &mut usize,
    args: &'args [WString],
    streams: &mut IoStreams<'_>,
) -> Option<Cow<'args, wstr>> {
    if use_args_from_stdin(streams) {
        assert!(
            streams.stdin_fd != -1,
            "stdin should not be closed since it is directly redirected"
        );

        get_arg_from_stdin(streams).map(Cow::Owned)
    } else {
        let ret = args.get(*argidx).map(|s| Cow::Borrowed(s.as_ref()));
        *argidx += 1;
        ret
    }
}

/// Return a formatted version of the value `v` respecting the given `opts`.
fn format_double(mut v: f64, opts: &Options) -> WString {
    if opts.base == 16 {
        v = v.trunc();
        let mneg = if v.is_sign_negative() { "-" } else { "" };
        return sprintf!("%s0x%lx", mneg, v.abs() as u64);
    } else if opts.base == 8 {
        v = v.trunc();
        if v == 0.0 {
            // not 00
            return WString::from_str("0");
        }
        let mneg = if v.is_sign_negative() { "-" } else { "" };
        return sprintf!("%s0%lo", mneg, v.abs() as u64);
    }

    // As a special-case, a scale of 0 means to truncate to an integer
    // instead of rounding.
    if opts.scale == 0 {
        v = v.trunc();
        return sprintf!("%.*f", opts.scale, v);
    }

    let mut ret = sprintf!("%.*f", opts.scale, v);
    // If we contain a decimal separator, trim trailing zeros after it, and then the separator
    // itself if there's nothing after it. Detect a decimal separator as a non-digit.
    if ret.chars().any(|c| !c.is_ascii_digit()) {
        let trailing_zeroes = ret.chars().rev().take_while(|&c| c == '0').count();
        let mut to_keep = ret.len() - trailing_zeroes;
        if ret.as_char_slice()[to_keep - 1] == '.' {
            to_keep -= 1;
        }
        ret.truncate(to_keep);
    }

    // If we trimmed everything it must have just been zero.
    // TODO: can this ever happen?
    if ret.is_empty() {
        ret.push('0');
    }

    ret
}

#[widestrs]
fn evaluate_expression(
    cmd: &wstr,
    streams: &mut IoStreams<'_>,
    opts: &Options,
    expression: &wstr,
) -> Option<c_int> {
    let ret = te_interp(expression);

    match ret {
        Ok(n) => {
            // Check some runtime errors after the fact.
            // TODO: Really, this should be done in tinyexpr
            // (e.g. infinite is the result of "x / 0"),
            // but that's much more work.
            let error_message = if n.is_infinite() {
                "Result is infinite"L
            } else if n.is_nan() {
                "Result is not a number"L
            } else if n.abs() >= MAX_CONTIGUOUS_INTEGER {
                "Result magnitude is too large"L
            } else {
                let s = format_double(n, opts);

                streams.out.append(&s);
                streams.out.push('\n');
                return STATUS_CMD_OK;
            };

            streams
                .err
                .append(&sprintf!("%ls: Error: %ls\n"L, cmd, error_message));
            streams.err.append(&sprintf!("'%ls'\n"L, expression));

            STATUS_CMD_ERROR
        }
        Err(err) => {
            streams.err.append(&sprintf!(
                "%ls: Error: %ls\n"L,
                cmd,
                err.kind.describe_wstr()
            ));
            streams.err.append(&sprintf!("'%ls'\n"L, expression));
            let padding = WString::from_chars(vec![' '; err.position + 1]);
            if err.len >= 2 {
                let tildes = WString::from_chars(vec!['~'; err.len - 2]);
                streams
                    .err
                    .append(&sprintf!("%ls^%ls^\n"L, padding, tildes));
            } else {
                streams.err.append(&sprintf!("%ls^\n"L, padding));
            }

            STATUS_CMD_ERROR
        }
    }
}

/// The math builtin evaluates math expressions.
#[widestrs]
<<<<<<< HEAD
pub fn math(parser: &mut Parser, streams: &mut IoStreams, argv: &mut [WString]) -> Option<c_int> {
=======
pub fn math(parser: & Parser, streams: &mut IoStreams, argv: &mut [WString]) -> Option<c_int> {
>>>>>>> 11c252ca
    let (opts, mut optind) = match parse_cmd_opts(argv, parser, streams) {
        Ok(x) => x,
        Err(e) => return e,
    };

    let cmd = &argv[0];

    if opts.print_help {
        builtin_print_help(parser, streams, cmd);
        return STATUS_CMD_OK;
    }

    let mut expression = WString::new();
    while let Some(arg) = get_arg(&mut optind, argv, streams) {
        if !expression.is_empty() {
            expression.push(' ')
        }
        expression.push_utfstr(&arg);
    }

    if expression.is_empty() {
        streams
            .err
            .append(&wgettext_fmt!(BUILTIN_ERR_MIN_ARG_COUNT1, cmd, 1, 0));
        return STATUS_CMD_ERROR;
    }

    evaluate_expression(cmd, streams, &opts, &expression)
}<|MERGE_RESOLUTION|>--- conflicted
+++ resolved
@@ -30,11 +30,7 @@
 #[widestrs]
 fn parse_cmd_opts(
     args: &mut [WString],
-<<<<<<< HEAD
-    parser: &mut Parser,
-=======
     parser: & Parser,
->>>>>>> 11c252ca
     streams: &mut IoStreams<'_>,
 ) -> Result<(Options, usize), Option<c_int>> {
     const cmd: &wstr = "math"L;
@@ -295,11 +291,7 @@
 
 /// The math builtin evaluates math expressions.
 #[widestrs]
-<<<<<<< HEAD
-pub fn math(parser: &mut Parser, streams: &mut IoStreams, argv: &mut [WString]) -> Option<c_int> {
-=======
 pub fn math(parser: & Parser, streams: &mut IoStreams, argv: &mut [WString]) -> Option<c_int> {
->>>>>>> 11c252ca
     let (opts, mut optind) = match parse_cmd_opts(argv, parser, streams) {
         Ok(x) => x,
         Err(e) => return e,
