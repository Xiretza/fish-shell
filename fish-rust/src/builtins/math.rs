--- conflicted
+++ resolved
@@ -128,20 +128,12 @@
 }
 
 /// We read from stdin if we are the second or later process in a pipeline.
-<<<<<<< HEAD
-fn use_args_from_stdin(streams: &IoStreams<'_>) -> bool {
-=======
 fn use_args_from_stdin(streams: &mut IoStreams<'_>) -> bool {
->>>>>>> ac62c9be
     streams.stdin_is_directly_redirected
 }
 
 /// Get the arguments from stdin.
-<<<<<<< HEAD
-fn get_arg_from_stdin(streams: &IoStreams<'_>) -> Option<WString> {
-=======
 fn get_arg_from_stdin(streams: &mut IoStreams<'_>) -> Option<WString> {
->>>>>>> ac62c9be
     let mut s = Vec::new();
     loop {
         let mut buf = [0];
@@ -178,13 +170,8 @@
 /// `string` does it.
 fn get_arg<'args>(
     argidx: &mut usize,
-<<<<<<< HEAD
-    args: &'args [&'args wstr],
-    streams: &IoStreams<'_>,
-=======
     args: &'args [WString],
     streams: &mut IoStreams<'_>,
->>>>>>> ac62c9be
 ) -> Option<Cow<'args, wstr>> {
     if use_args_from_stdin(streams) {
         assert!(
@@ -305,11 +292,6 @@
 /// The math builtin evaluates math expressions.
 #[widestrs]
 pub fn math(parser: &mut Parser, streams: &mut IoStreams, argv: &mut [WString]) -> Option<c_int> {
-<<<<<<< HEAD
-    let cmd = argv[0];
-
-=======
->>>>>>> ac62c9be
     let (opts, mut optind) = match parse_cmd_opts(argv, parser, streams) {
         Ok(x) => x,
         Err(e) => return e,
