//! Implementation of the realpath builtin.

use errno::errno;
use libc::c_int;

use crate::wchar::WString;
use crate::{
    env::Environment,
    parser::Parser,
    path::path_apply_working_directory,
    wchar::{wstr, WExt, L},
    wchar_ffi::AsWstr,
    wgetopt::{wgetopter_t, wopt, woption, woption_argument_t::no_argument},
    wutil::{normalize_path, wgettext_fmt, wrealpath},
};

use super::shared::{
    builtin_missing_argument, builtin_print_help, builtin_unknown_option, BUILTIN_ERR_ARG_COUNT1,
    STATUS_CMD_ERROR, STATUS_CMD_OK, STATUS_INVALID_ARGS,
};
use crate::io::IoStreams;

#[derive(Default)]
struct Options {
    print_help: bool,
    no_symlinks: bool,
}

const short_options: &wstr = L!("+:hs");
const long_options: &[woption] = &[
    wopt(L!("no-symlinks"), no_argument, 's'),
    wopt(L!("help"), no_argument, 'h'),
];

fn parse_options(
<<<<<<< HEAD
    args: &mut [&wstr],
=======
    args: &mut [WString],
>>>>>>> e82e8edd
    parser: &mut Parser,
    streams: &mut IoStreams<'_>,
) -> Result<(Options, usize), Option<c_int>> {
    let cmd = &args[0];

    let mut opts = Options::default();

    let mut w = wgetopter_t::new(short_options, long_options, args);

    while let Some(c) = w.wgetopt_long() {
        match c {
            's' => opts.no_symlinks = true,
            'h' => opts.print_help = true,
            ':' => {
                builtin_missing_argument(parser, streams, cmd, args[w.woptind - 1], false);
                return Err(STATUS_INVALID_ARGS);
            }
            '?' => {
                builtin_unknown_option(parser, streams, cmd, args[w.woptind - 1], false);
                return Err(STATUS_INVALID_ARGS);
            }
            _ => panic!("unexpected retval from wgetopt_long"),
        }
    }

    Ok((opts, w.woptind))
}

/// An implementation of the external realpath command. Doesn't support any options.
/// In general scripts shouldn't invoke this directly. They should just use `realpath` which
/// will fallback to this builtin if an external command cannot be found.
pub fn realpath(
    parser: &mut Parser,
    streams: &mut IoStreams<'_>,
<<<<<<< HEAD
    args: &mut [&wstr],
=======
    args: &mut [WString],
>>>>>>> e82e8edd
) -> Option<c_int> {
    let cmd = &args[0];
    let (opts, optind) = match parse_options(args, parser, streams) {
        Ok((opts, optind)) => (opts, optind),
        Err(err @ Some(_)) if err != STATUS_CMD_OK => return err,
        Err(err) => panic!("Illogical exit code from parse_options(): {err:?}"),
    };

    if opts.print_help {
        builtin_print_help(parser, streams, cmd);
        return STATUS_CMD_OK;
    }

    // TODO: allow arbitrary args. `realpath *` should print many paths
    if optind + 1 != args.len() {
        streams.err.append(&wgettext_fmt!(
            BUILTIN_ERR_ARG_COUNT1,
            cmd,
            0,
            args.len() - 1
        ));
        builtin_print_help(parser, streams, cmd);
        return STATUS_INVALID_ARGS;
    }

    let arg = args[optind];

    if !opts.no_symlinks {
        if let Some(real_path) = wrealpath(arg) {
            streams.out.append(&real_path);
        } else {
            let errno = errno();
            if errno.0 != 0 {
                // realpath() just couldn't do it. Report the error and make it clear
                // this is an error from our builtin, not the system's realpath.
                streams.err.append(&wgettext_fmt!(
                    "builtin %ls: %ls: %s\n",
                    cmd,
                    arg,
                    errno.to_string()
                ));
            } else {
                // Who knows. Probably a bug in our wrealpath() implementation.
                streams
                    .err
                    .append(&wgettext_fmt!("builtin %ls: Invalid arg: %ls\n", cmd, arg));
            }

            return STATUS_CMD_ERROR;
        }
    } else {
        // We need to get the *physical* pwd here.
        let realpwd = wrealpath(&parser.vars().get_pwd_slash());

        if let Some(realpwd) = realpwd {
            let absolute_arg = if arg.starts_with(L!("/")) {
                arg.to_owned()
            } else {
                path_apply_working_directory(arg, &realpwd)
            };
            streams.out.append(&normalize_path(&absolute_arg, false));
        } else {
            streams.err.append(&wgettext_fmt!(
                "builtin %ls: realpath failed: %s\n",
                cmd,
                errno().to_string()
            ));
            return STATUS_CMD_ERROR;
        }
    }

    streams.out.append(L!("\n"));

    STATUS_CMD_OK
}<|MERGE_RESOLUTION|>--- conflicted
+++ resolved
@@ -33,11 +33,7 @@
 ];
 
 fn parse_options(
-<<<<<<< HEAD
-    args: &mut [&wstr],
-=======
     args: &mut [WString],
->>>>>>> e82e8edd
     parser: &mut Parser,
     streams: &mut IoStreams<'_>,
 ) -> Result<(Options, usize), Option<c_int>> {
@@ -72,11 +68,7 @@
 pub fn realpath(
     parser: &mut Parser,
     streams: &mut IoStreams<'_>,
-<<<<<<< HEAD
-    args: &mut [&wstr],
-=======
     args: &mut [WString],
->>>>>>> e82e8edd
 ) -> Option<c_int> {
     let cmd = &args[0];
     let (opts, optind) = match parse_options(args, parser, streams) {
