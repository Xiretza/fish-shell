//! Implementation of the pwd builtin.
use errno::errno;
use libc::c_int;

use super::shared::{
    builtin_print_help, builtin_unknown_option, STATUS_CMD_ERROR, STATUS_CMD_OK,
    STATUS_INVALID_ARGS,
};
use crate::env::Environment;
use crate::io::IoStreams;
use crate::parser::Parser;
use crate::{
    builtins::shared::BUILTIN_ERR_ARG_COUNT1,
    env::EnvMode,
    wchar::{wstr, WString, L},
    wchar_ffi::{WCharFromFFI, WCharToFFI},
    wgetopt::{wgetopter_t, wopt, woption, woption_argument_t::no_argument},
    wutil::{wgettext_fmt, wrealpath},
};

// The pwd builtin. Respect -P to resolve symbolic links. Respect -L to not do that (the default).
const short_options: &wstr = L!("LPh");
const long_options: &[woption] = &[
    wopt(L!("help"), no_argument, 'h'),
    wopt(L!("logical"), no_argument, 'L'),
    wopt(L!("physical"), no_argument, 'P'),
];

<<<<<<< HEAD
pub fn pwd(parser: &mut Parser, streams: &mut IoStreams<'_>, argv: &mut [&wstr]) -> Option<c_int> {
=======
pub fn pwd(parser: &mut Parser, streams: &mut IoStreams<'_>, argv: &mut [WString]) -> Option<c_int> {
>>>>>>> e82e8edd
    let cmd = argv[0];
    let argc = argv.len();
    let mut resolve_symlinks = false;
    let mut w = wgetopter_t::new(short_options, long_options, argv);
    while let Some(opt) = w.wgetopt_long() {
        match opt {
            'L' => resolve_symlinks = false,
            'P' => resolve_symlinks = true,
            'h' => {
                builtin_print_help(parser, streams, cmd);
                return STATUS_CMD_OK;
            }
            '?' => {
                builtin_unknown_option(parser, streams, cmd, argv[w.woptind - 1], false);
                return STATUS_INVALID_ARGS;
            }
            _ => panic!("unexpected retval from wgetopt_long"),
        }
    }

    if w.woptind != argc {
        streams
            .err
            .append(&wgettext_fmt!(BUILTIN_ERR_ARG_COUNT1, cmd, 0, argc - 1));
        return STATUS_INVALID_ARGS;
    }

    let mut pwd = WString::new();
    if let Some(tmp) = parser.vars().get(L!("PWD")) {
        pwd = tmp.as_string();
    }
    if resolve_symlinks {
        if let Some(real_pwd) = wrealpath(&pwd) {
            pwd = real_pwd;
        } else {
            streams.err.append(&wgettext_fmt!(
                "%ls: realpath failed: %s\n",
                cmd,
                errno().to_string()
            ));
            return STATUS_CMD_ERROR;
        }
    }
    if pwd.is_empty() {
        return STATUS_CMD_ERROR;
    }
    streams.out.append(&pwd);
    streams.out.push('\n');
    return STATUS_CMD_OK;
}<|MERGE_RESOLUTION|>--- conflicted
+++ resolved
@@ -26,11 +26,7 @@
     wopt(L!("physical"), no_argument, 'P'),
 ];
 
-<<<<<<< HEAD
-pub fn pwd(parser: &mut Parser, streams: &mut IoStreams<'_>, argv: &mut [&wstr]) -> Option<c_int> {
-=======
 pub fn pwd(parser: &mut Parser, streams: &mut IoStreams<'_>, argv: &mut [WString]) -> Option<c_int> {
->>>>>>> e82e8edd
     let cmd = argv[0];
     let argc = argv.len();
     let mut resolve_symlinks = false;
