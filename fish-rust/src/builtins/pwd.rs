--- conflicted
+++ resolved
@@ -26,16 +26,11 @@
     wopt(L!("physical"), no_argument, 'P'),
 ];
 
-<<<<<<< HEAD
-pub fn pwd(parser: &mut Parser, streams: &mut IoStreams<'_>, argv: &mut [WString]) -> Option<c_int> {
-    let cmd = argv[0];
-=======
 pub fn pwd(
     parser: &mut Parser,
     streams: &mut IoStreams<'_>,
     argv: &mut [WString],
 ) -> Option<c_int> {
->>>>>>> ac62c9be
     let argc = argv.len();
     let mut resolve_symlinks = false;
     let mut w = wgetopter_t::new(short_options, long_options, argv);
@@ -58,11 +53,7 @@
     if w.woptind != argc {
         streams
             .err
-<<<<<<< HEAD
-            .append(&wgettext_fmt!(BUILTIN_ERR_ARG_COUNT1, cmd, 0, argc - 1));
-=======
             .append(&wgettext_fmt!(BUILTIN_ERR_ARG_COUNT1, w.cmd(), 0, argc - 1));
->>>>>>> ac62c9be
         return STATUS_INVALID_ARGS;
     }
 
