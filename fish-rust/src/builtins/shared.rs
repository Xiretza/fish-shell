--- conflicted
+++ resolved
@@ -1,10 +1,4 @@
 use crate::builtins::{printf, wait};
-<<<<<<< HEAD
-use crate::common::escape;
-use crate::ffi::{self, wcstring_list_ffi_t, Repin};
-use crate::io::IoStreams;
-use crate::parser::{Block, LoopStatus, Parser};
-=======
 use crate::common::{escape, get_by_sorted_name, read_blocked, str2wcstring, Named};
 use crate::ffi::{self, wcstring_list_ffi_t, Repin};
 use crate::flog::FLOGF;
@@ -13,18 +7,10 @@
 use crate::parse_constants::UNKNOWN_BUILTIN_ERR_MSG;
 use crate::parse_util::parse_util_argument_is_help;
 use crate::parser::{Block, BlockType, LoopStatus, Parser};
->>>>>>> e82e8edd
 use crate::proc::{no_exec, ProcStatus};
 use crate::wchar::{wstr, WString, L};
 use crate::wchar_ffi::{c_str, empty_wstring, W0String, WCharFromFFI, WCharToFFI};
 use crate::wgetopt::{wgetopter_t, wopt, woption, woption_argument_t};
-<<<<<<< HEAD
-use crate::wutil::wgettext_fmt;
-use libc::c_int;
-use std::os::fd::RawFd;
-use std::pin::Pin;
-use std::sync::Arc;
-=======
 use crate::wutil::{perror, sprintf, wgettext, wgettext_fmt};
 use cxx::{CxxWString, UniquePtr};
 use errno::errno;
@@ -34,7 +20,6 @@
 use std::pin::Pin;
 use std::sync::Arc;
 use widestring_suffix::widestrs;
->>>>>>> e82e8edd
 
 /// The default prompt for the read command.
 pub const DEFAULT_READ_PROMPT: &str =
@@ -124,149 +109,6 @@
     name: &'static wstr,
     // Function pointer to the builtin implementation.
     func: BuiltinImplementation,
-<<<<<<< HEAD
-    // Description of what the builtin does.
-    desc: &'static wstr,
-}
-
-impl BuiltinData {
-    fn new(name: &'static wstr, func: BuiltinImplementation, desc: &'static wstr) -> Self {
-        Self { name, func, desc }
-    }
-}
-
-enum BuiltinImplementation {
-    Rust(fn(parser: &mut Parser, streams: &mut IoStreams<'_>, argv: &mut [&wstr]) -> Option<c_int>),
-    Cpp(fn(parser: Pin<&mut Parser>, streams: &mut IoStreams<'_>, argv: *mut *const char)),
-}
-
-// Data about all the builtin commands in fish.
-// Functions that are bound to builtin_generic are handled directly by the parser.
-// NOTE: These must be kept in sorted order!
-#[rustfmt::skip]
-const BUILTIN_DATAS: &[BuiltinData] = &[
-    BuiltinData::new("."L, BuiltinImplementation::Rust(builtin_source), "Evaluate contents of file"L),
-    BuiltinData::new(":"L, BuiltinImplementation::Rust(builtin_true), "Return a successful result"L),
-    BuiltinData::new("["L, BuiltinImplementation::Cpp(ffi::builtin_test), "Test a condition"L), // ]
-    BuiltinData::new("_"L, BuiltinImplementation::Rust(builtin_gettext), "Translate a string"L),
-    BuiltinData::new("abbr"L, BuiltinImplementation::Cpp(crate::builtins::abbr::abbr), "Manage abbreviations"L),
-    BuiltinData::new("and"L, BuiltinImplementation::Rust(builtin_generic), "Run command if last command succeeded"L),
-    BuiltinData::new("argparse"L, BuiltinImplementation::Cpp(ffi::builtin_argparse), "Parse options in fish script"L),
-    BuiltinData::new("begin"L, BuiltinImplementation::Rust(builtin_generic), "Create a block of code"L),
-    BuiltinData::new("bg"L, BuiltinImplementation::Cpp(crate::builtins::bg::bg), "Send job to background"L),
-    BuiltinData::new("bind"L, BuiltinImplementation::Cpp(ffi::builtin_bind), "Handle fish key bindings"L),
-    BuiltinData::new("block"L, BuiltinImplementation::Cpp(crate::builtins::block::block), "Temporarily block delivery of events"L),
-    BuiltinData::new("break"L, BuiltinImplementation::Rust(builtin_break_continue), "Stop the innermost loop"L),
-    BuiltinData::new("breakpoint"L, BuiltinImplementation::Rust(builtin_breakpoint), "Halt execution and start debug prompt"L),
-    BuiltinData::new("builtin"L, BuiltinImplementation::Cpp(crate::builtins::builtin::builtin), "Run a builtin specifically"L),
-    BuiltinData::new("case"L, BuiltinImplementation::Rust(builtin_generic), "Block of code to run conditionally"L),
-    BuiltinData::new("cd"L, BuiltinImplementation::Cpp(ffi::builtin_cd), "Change working directory"L),
-    BuiltinData::new("command"L, BuiltinImplementation::Cpp(crate::builtins::command::command), "Run a command specifically"L),
-    BuiltinData::new("commandline"L, BuiltinImplementation::Cpp(ffi::builtin_commandline), "Set or get the commandline"L),
-    BuiltinData::new("complete"L, BuiltinImplementation::Cpp(ffi::builtin_complete), "Edit command specific completions"L),
-    BuiltinData::new("contains"L, BuiltinImplementation::Cpp(crate::builtins::contains::contains), "Search for a specified string in a list"L),
-    BuiltinData::new("continue"L, BuiltinImplementation::Rust(builtin_break_continue), "Skip over remaining innermost loop"L),
-    BuiltinData::new("count"L, BuiltinImplementation::Rust(builtin_count), "Count the number of arguments"L),
-    BuiltinData::new("disown"L, BuiltinImplementation::Cpp(ffi::builtin_disown), "Remove job from job list"L),
-    BuiltinData::new("echo"L, BuiltinImplementation::Cpp(crate::builtins::echo::echo), "Print arguments"L),
-    BuiltinData::new("else"L, BuiltinImplementation::Rust(builtin_generic), "Evaluate block if condition is false"L),
-    BuiltinData::new("emit"L, BuiltinImplementation::Cpp(crate::builtins::emit::emit), "Emit an event"L),
-    BuiltinData::new("end"L, BuiltinImplementation::Rust(builtin_generic), "End a block of commands"L),
-    BuiltinData::new("eval"L, BuiltinImplementation::Cpp(ffi::builtin_eval), "Evaluate a string as a statement"L),
-    BuiltinData::new("exec"L, BuiltinImplementation::Rust(builtin_generic), "Run command in current process"L),
-    BuiltinData::new("exit"L, BuiltinImplementation::Cpp(crate::builtins::exit::exit), "Exit the shell"L),
-    BuiltinData::new("false"L, BuiltinImplementation::Rust(builtin_false), "Return an unsuccessful result"L),
-    BuiltinData::new("fg"L, BuiltinImplementation::Cpp(ffi::builtin_fg), "Send job to foreground"L),
-    BuiltinData::new("for"L, BuiltinImplementation::Rust(builtin_generic), "Perform a set of commands multiple times"L),
-    BuiltinData::new("function"L, BuiltinImplementation::Rust(builtin_generic), "Define a new function"L),
-    BuiltinData::new("functions"L, BuiltinImplementation::Cpp(ffi::builtin_functions), "List or remove functions"L),
-    BuiltinData::new("history"L, BuiltinImplementation::Cpp(ffi::builtin_history), "History of commands executed by user"L),
-    BuiltinData::new("if"L, BuiltinImplementation::Rust(builtin_generic), "Evaluate block if condition is true"L),
-    BuiltinData::new("jobs"L, BuiltinImplementation::Cpp(ffi::builtin_jobs), "Print currently running jobs"L),
-    BuiltinData::new("math"L, BuiltinImplementation::Cpp(crate::builtins::math::math), "Evaluate math expressions"L),
-    BuiltinData::new("not"L, BuiltinImplementation::Rust(builtin_generic), "Negate exit status of job"L),
-    BuiltinData::new("or"L, BuiltinImplementation::Rust(builtin_generic), "Execute command if previous command failed"L),
-    BuiltinData::new("path"L, BuiltinImplementation::Cpp(ffi::builtin_path), "Handle paths"L),
-    BuiltinData::new("printf"L, BuiltinImplementation::Cpp(crate::builtins::printf::printf), "Prints formatted text"L),
-    BuiltinData::new("pwd"L, BuiltinImplementation::Cpp(crate::builtins::pwd::pwd), "Print the working directory"L),
-    BuiltinData::new("random"L, BuiltinImplementation::Cpp(crate::builtins::random::random), "Generate random number"L),
-    BuiltinData::new("read"L, BuiltinImplementation::Cpp(ffi::builtin_read), "Read a line of input into variables"L),
-    BuiltinData::new("realpath"L, BuiltinImplementation::Cpp(crate::builtins::realpath::realpath), "Show absolute path sans symlinks"L),
-    BuiltinData::new("return"L, BuiltinImplementation::Cpp(crate::builtins::r#return::r#return), "Stop the currently evaluated function"L),
-    BuiltinData::new("set"L, BuiltinImplementation::Cpp(ffi::builtin_set), "Handle environment variables"L),
-    BuiltinData::new("set_color"L, BuiltinImplementation::Cpp(ffi::builtin_set_color), "Set the terminal color"L),
-    BuiltinData::new("source"L, BuiltinImplementation::Cpp(ffi::builtin_source), "Evaluate contents of file"L),
-    BuiltinData::new("status"L, BuiltinImplementation::Cpp(ffi::builtin_status), "Return status information about fish"L),
-    BuiltinData::new("string"L, BuiltinImplementation::Cpp(ffi::builtin_string), "Manipulate strings"L),
-    BuiltinData::new("switch"L, BuiltinImplementation::Rust(builtin_generic), "Conditionally run blocks of code"L),
-    BuiltinData::new("test"L, BuiltinImplementation::Cpp(ffi::builtin_test), "Test a condition"L),
-    BuiltinData::new("time"L, BuiltinImplementation::Rust(builtin_generic), "Measure how long a command or block takes"L),
-    BuiltinData::new("true"L, BuiltinImplementation::Cpp(ffi::builtin_true), "Return a successful result"L),
-    BuiltinData::new("type"L, BuiltinImplementation::Cpp(crate::builtins::r#type::r#type), "Check if a thing is a thing"L),
-    BuiltinData::new("ulimit"L, BuiltinImplementation::Cpp(ffi::builtin_ulimit), "Get/set resource usage limits"L),
-    BuiltinData::new("wait"L, BuiltinImplementation::Cpp(crate::builtins::wait::wait), "Wait for background processes completed"L),
-    BuiltinData::new("while"L, BuiltinImplementation::Rust(builtin_generic), "Perform a command multiple times"L),
-];
-assert_sorted_by_name!(BUILTIN_DATAS);
-
-fn builtin_lookup(name: &wstr) -> &'static BuiltinData {
-    get_by_sorted_name(name, builtin_datas);
-}
-
-pub fn builtin_run<S: AsRef<wstr>>(
-    parser: &Parser,
-    args: &[S],
-    streams: &IoStreams<'_>,
-) -> ProcStatus {
-    todo!()
-}
-
-pub fn builtin_exists(cmd: &wstr) -> bool {
-    todo!()
-}
-// pub fn run_builtin(
-//     parser: &mut Parser,
-//     streams: &mut IoStreams<'_>,
-//     args: &mut [&wstr],
-//     builtin: RustBuiltin,
-// ) -> Option<c_int> {
-//     match builtin {
-//         RustBuiltin::Abbr => super::abbr::abbr(parser, streams, args),
-//         RustBuiltin::Bg => super::bg::bg(parser, streams, args),
-//         RustBuiltin::Block => super::block::block(parser, streams, args),
-//         RustBuiltin::Builtin => super::builtin::builtin(parser, streams, args),
-//         RustBuiltin::Contains => super::contains::contains(parser, streams, args),
-//         RustBuiltin::Command => super::command::command(parser, streams, args),
-//         RustBuiltin::Echo => super::echo::echo(parser, streams, args),
-//         RustBuiltin::Emit => super::emit::emit(parser, streams, args),
-//         RustBuiltin::Exit => super::exit::exit(parser, streams, args),
-//         RustBuiltin::Math => super::math::math(parser, streams, args),
-//         RustBuiltin::Pwd => super::pwd::pwd(parser, streams, args),
-//         RustBuiltin::Random => super::random::random(parser, streams, args),
-//         RustBuiltin::Realpath => super::realpath::realpath(parser, streams, args),
-//         RustBuiltin::Return => super::r#return::r#return(parser, streams, args),
-//         RustBuiltin::Type => super::r#type::r#type(parser, streams, args),
-//         RustBuiltin::Wait => wait::wait(parser, streams, args),
-//         RustBuiltin::Printf => printf::printf(parser, streams, args),
-//     }
-// }
-
-pub fn builtin_get_names() -> Vec<&'static wstr> {
-    todo!()
-}
-
-/// Return a one-line description of the specified builtin.
-pub fn builtin_get_desc(name: &wstr) -> WString {
-    todo!()
-    // let str_ = ffi::builtin_get_desc(&name.to_ffi());
-    // if str_.is_null() {
-    //     WString::new()
-    // } else {
-    //     WString::from(&wcharz_t { str_ })
-    // }
-}
-
-=======
 }
 
 impl BuiltinData {
@@ -600,7 +442,6 @@
     Some(desc)
 }
 
->>>>>>> e82e8edd
 /// Display help/usage information for the specified builtin or function from manpage
 ///
 /// @param  name
@@ -620,17 +461,6 @@
     if no_exec() {
         return;
     }
-<<<<<<< HEAD
-    let name_esc = escape(name);
-    let cmd = sprintf!("__fish_print_help %ls ", &name_esc);
-    let mut ios = IoChain::new();
-    if !error_message.is_empty() {
-        cmd.append(&escape(error_message));
-        // If it's an error, redirect the output of __fish_print_help to stderr
-        ios.push(Arc::new(IoFd::new(STDOUT_FILENO, STDERR_FILENO)));
-    }
-    let ret = parser.eval(cmd, ios);
-=======
     let name_esc = escape(cmd);
     let mut cmd = sprintf!("__fish_print_help %ls ", &name_esc);
     let mut ios = IoChain::new();
@@ -640,7 +470,6 @@
         ios.push(Arc::new(IoFd::new(STDOUT_FILENO, STDERR_FILENO)));
     }
     let res = parser.eval(&cmd, &ios);
->>>>>>> e82e8edd
     if res.status.normal_exited() && res.status.exit_code() == 2 {
         streams
             .err
@@ -672,11 +501,7 @@
     mut opt: &wstr,
     print_hints: bool,
 ) {
-<<<<<<< HEAD
-    if opt.chars().take(2).any(|c| *c == '-') {
-=======
     if opt.chars().take(2).any(|c| c == '-') {
->>>>>>> e82e8edd
         // if c in -qc '-qc' is missing the argument, now opt is just 'c'
         opt = &opt[opt.len() - 1..];
         streams.err.append(&wgettext_fmt!(
@@ -716,11 +541,7 @@
     streams.err.append(program_name);
     streams.err.append(L!(": "));
     if err.0 != 0 {
-<<<<<<< HEAD
-        let werr = str2wcstring(err.to_string());
-=======
         let werr = WString::from_str(&err.to_string());
->>>>>>> e82e8edd
         streams.err.append(&werr);
         streams.err.push('\n');
     }
@@ -733,11 +554,7 @@
 
 impl HelpOnlyCmdOpts {
     pub fn parse(
-<<<<<<< HEAD
-        args: &mut [&wstr],
-=======
         args: &mut [WString],
->>>>>>> e82e8edd
         parser: &mut Parser,
         streams: &mut IoStreams<'_>,
     ) -> Result<Self, Option<c_int>> {
@@ -792,17 +609,6 @@
 fn builtin_generic(
     parser: &mut Parser,
     streams: &mut IoStreams<'_>,
-<<<<<<< HEAD
-    argv: &mut [&wstr],
-) -> Option<c_int> {
-    let cmd = argv[0];
-    let argc = argv.len();
-    let mut opts = HelpOnlyCmdOpts::new();
-    let mut optind;
-    let opts = match HelpOnlyCmdOpts::parse(argv, parser, streams) {
-        Ok(opts) => opts,
-        Err(err) => return Some(err),
-=======
     argv: &mut [WString],
 ) -> Option<c_int> {
     let cmd = &argv[0];
@@ -810,7 +616,6 @@
     let opts = match HelpOnlyCmdOpts::parse(argv, parser, streams) {
         Ok(opts) => opts,
         Err(err) => return err,
->>>>>>> e82e8edd
     };
 
     if opts.print_help {
@@ -830,20 +635,12 @@
 
 // How many bytes we read() at once.
 // Since this is just for counting, it can be massive.
-<<<<<<< HEAD
-const COUNT_CHUNK_SIZE: usize = (512 * 256);
-=======
 const COUNT_CHUNK_SIZE: usize = 512 * 256;
->>>>>>> e82e8edd
 /// Implementation of the builtin count command, used to count the number of arguments sent to it.
 fn builtin_count(
     parser: &mut Parser,
     streams: &mut IoStreams<'_>,
-<<<<<<< HEAD
-    argv: &mut [&wstr],
-=======
-    argv: &mut [WString],
->>>>>>> e82e8edd
+    argv: &mut [WString],
 ) -> Option<c_int> {
     let mut argc = 0;
 
@@ -855,22 +652,14 @@
         );
         let mut buf = [b'\0'; COUNT_CHUNK_SIZE];
         loop {
-<<<<<<< HEAD
-            let n = read_blocked(streams.stdin_fd, &mut buf, COUNT_CHUNK_SIZE);
-=======
             let n = read_blocked(streams.stdin_fd, &mut buf);
->>>>>>> e82e8edd
             if n == 0 {
                 break;
             } else if n < 0 {
                 perror("read");
                 return STATUS_CMD_ERROR;
             }
-<<<<<<< HEAD
-            buf[..n].iter().filter(|c| *c == b'\n').count();
-=======
             buf[..n as usize].iter().filter(|c| **c == b'\n').count();
->>>>>>> e82e8edd
         }
     }
 
@@ -890,22 +679,14 @@
 fn builtin_break_continue(
     parser: &mut Parser,
     streams: &mut IoStreams<'_>,
-<<<<<<< HEAD
-    argv: &mut [&wstr],
-=======
-    argv: &mut [WString],
->>>>>>> e82e8edd
+    argv: &mut [WString],
 ) -> Option<c_int> {
     let is_break = argv[0] == L!("break");
     let argc = argv.len();
 
     if argc != 1 {
         let error_message = wgettext_fmt!(BUILTIN_ERR_UNKNOWN, argv[0], argv[1]);
-<<<<<<< HEAD
-        builtin_print_help_error(parser, streams, argv[0], &error_message);
-=======
         builtin_print_help_error(parser, streams, &argv[0], &error_message);
->>>>>>> e82e8edd
         return STATUS_INVALID_ARGS;
     }
 
@@ -923,11 +704,7 @@
     }
     if !has_loop {
         let error_message = wgettext_fmt!("%ls: Not inside of loop\n", argv[0]);
-<<<<<<< HEAD
-        builtin_print_help_error(parser, streams, argv[0], &error_message);
-=======
         builtin_print_help_error(parser, streams, &argv[0], &error_message);
->>>>>>> e82e8edd
         return STATUS_CMD_ERROR;
     }
 
@@ -944,15 +721,9 @@
 fn builtin_breakpoint(
     parser: &mut Parser,
     streams: &mut IoStreams<'_>,
-<<<<<<< HEAD
-    argv: &mut [&wstr],
-) -> Option<c_int> {
-    let cmd = argv[0];
-=======
     argv: &mut [WString],
 ) -> Option<c_int> {
     let cmd = &argv[0];
->>>>>>> e82e8edd
     if argv.len() != 1 {
         streams.err.append(&wgettext_fmt!(
             BUILTIN_ERR_ARG_COUNT1,
@@ -972,32 +743,15 @@
     // or clearer way to do this but this works.
     let block1 = parser.block_at_index(1);
     if block1.map_or(true, |b| b.typ() == BlockType::breakpoint) {
-<<<<<<< HEAD
-        streams.err.append(
-            wgettext_fmt!("%ls: Command not valid at and interactive prompt\n"),
-            cmd,
-        );
-=======
         streams.err.append(&wgettext_fmt!(
             "%ls: Command not valid at and interactive prompt\n",
             cmd,
         ));
->>>>>>> e82e8edd
         return STATUS_ILLEGAL_CMD;
     }
     drop(block1);
 
     let bpb = parser.push_block(Block::breakpoint_block());
-<<<<<<< HEAD
-    reader_read(
-        parser,
-        STDIN_FILENO,
-        &if streams.io.is_null() {
-            IoChain::new()
-        } else {
-            unsafe { &*streams.io_chain }
-        },
-=======
     let mut empty_io_chain = IoChain::new();
     let io_chain = if streams.io_chain.is_null() {
         &mut empty_io_chain
@@ -1008,7 +762,6 @@
         &mut parser.pin() as *mut _ as *mut autocxx::c_void,
         autocxx::c_int(STDIN_FILENO),
         &io_chain as *const _ as *const autocxx::c_void,
->>>>>>> e82e8edd
     );
     parser.pop_block(bpb);
     Some(parser.get_last_status())
@@ -1017,11 +770,7 @@
 fn builtin_true(
     parser: &mut Parser,
     streams: &mut IoStreams<'_>,
-<<<<<<< HEAD
-    argv: &mut [&wstr],
-=======
-    argv: &mut [WString],
->>>>>>> e82e8edd
+    argv: &mut [WString],
 ) -> Option<c_int> {
     STATUS_CMD_OK
 }
@@ -1029,11 +778,7 @@
 fn builtin_false(
     parser: &mut Parser,
     streams: &mut IoStreams<'_>,
-<<<<<<< HEAD
-    argv: &mut [&wstr],
-=======
-    argv: &mut [WString],
->>>>>>> e82e8edd
+    argv: &mut [WString],
 ) -> Option<c_int> {
     STATUS_CMD_OK
 }
@@ -1041,18 +786,11 @@
 fn builtin_gettext(
     parser: &mut Parser,
     streams: &mut IoStreams<'_>,
-<<<<<<< HEAD
-    argv: &mut [&wstr],
-) -> Option<c_int> {
-    for arg in argv {
-        strams.out.append(wgettext(arg));
-=======
     argv: &mut [WString],
 ) -> Option<c_int> {
     for arg in argv {
         // todo! call gettext
         streams.out.append(arg);
->>>>>>> e82e8edd
     }
     STATUS_CMD_OK
 }