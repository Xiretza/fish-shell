use libc::c_int;

use crate::builtins::shared::{
    builtin_missing_argument, builtin_print_help, builtin_unknown_option, STATUS_CMD_OK,
    STATUS_CMD_UNKNOWN, STATUS_INVALID_ARGS,
};
use crate::io::IoStreams;
use crate::parser::Parser;
use crate::path::{path_get_path, path_get_paths};
use crate::wchar::{wstr, WString, L};
use crate::wchar_ffi::{WCharFromFFI, WCharToFFI};
use crate::wgetopt::{wgetopter_t, wopt, woption, woption_argument_t};
use crate::wutil::sprintf;

#[derive(Default)]
struct command_cmd_opts_t {
    all: bool,
    quiet: bool,
    find_path: bool,
}

pub fn r#command(
    parser: &mut Parser,
    streams: &mut IoStreams<'_>,
<<<<<<< HEAD
    argv: &mut [&wstr],
=======
    argv: &mut [WString],
>>>>>>> e82e8edd
) -> Option<c_int> {
    let cmd = argv[0];
    let argc = argv.len();
    let print_hints = false;
    let mut opts: command_cmd_opts_t = Default::default();

    const shortopts: &wstr = L!(":hasqv");
    const longopts: &[woption] = &[
        wopt(L!("help"), woption_argument_t::no_argument, 'h'),
        wopt(L!("all"), woption_argument_t::no_argument, 'a'),
        wopt(L!("query"), woption_argument_t::no_argument, 'q'),
        wopt(L!("quiet"), woption_argument_t::no_argument, 'q'),
        wopt(L!("search"), woption_argument_t::no_argument, 's'),
    ];

    let mut w = wgetopter_t::new(shortopts, longopts, argv);
    while let Some(c) = w.wgetopt_long() {
        match c {
            'a' => opts.all = true,
            'q' => opts.quiet = true,
            's' => opts.find_path = true,
            // -s and -v are aliases
            'v' => opts.find_path = true,
            'h' => {
                builtin_print_help(parser, streams, cmd);
                return STATUS_CMD_OK;
            }
            ':' => {
                builtin_missing_argument(parser, streams, cmd, argv[w.woptind - 1], print_hints);
                return STATUS_INVALID_ARGS;
            }
            '?' => {
                builtin_unknown_option(parser, streams, cmd, argv[w.woptind - 1], print_hints);
                return STATUS_INVALID_ARGS;
            }
            _ => {
                panic!("unexpected retval from wgeopter.next()");
            }
        }
    }

    // Quiet implies find_path.
    if !opts.find_path && !opts.all && !opts.quiet {
        builtin_print_help(parser, streams, cmd);
        return STATUS_INVALID_ARGS;
    }

    let mut res = false;
    let optind = w.woptind;
    for arg in argv.iter().take(argc).skip(optind) {
        if opts.all {
            let paths = path_get_paths(arg, parser.vars());
            for path in paths {
                res = true;
                if opts.quiet {
                    return STATUS_CMD_OK;
                }

                streams.out.append(&sprintf!("%ls\n", path));
            }
        } else {
            // Either find_path explicitly or just quiet.
            if let Some(path) = path_get_path(arg, parser.vars()) {
                if opts.quiet {
                    return STATUS_CMD_OK;
                }
                res = true;
                streams.out.append(&sprintf!("%ls\n", path));
            }
        }
    }

    if res {
        STATUS_CMD_OK
    } else {
        STATUS_CMD_UNKNOWN
    }
}<|MERGE_RESOLUTION|>--- conflicted
+++ resolved
@@ -22,11 +22,7 @@
 pub fn r#command(
     parser: &mut Parser,
     streams: &mut IoStreams<'_>,
-<<<<<<< HEAD
-    argv: &mut [&wstr],
-=======
     argv: &mut [WString],
->>>>>>> e82e8edd
 ) -> Option<c_int> {
     let cmd = argv[0];
     let argc = argv.len();
