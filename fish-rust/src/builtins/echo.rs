--- conflicted
+++ resolved
@@ -26,11 +26,7 @@
 }
 
 fn parse_options(
-<<<<<<< HEAD
-    args: &mut [&wstr],
-=======
     args: &mut [WString],
->>>>>>> e82e8edd
     parser: &mut Parser,
     streams: &mut IoStreams<'_>,
 ) -> Result<(Options, usize), Option<c_int>> {
@@ -144,15 +140,11 @@
 ///
 /// Bash only respects `-n` if it's the first argument. We'll do the same. We also support a new,
 /// fish specific, option `-s` to mean "no spaces".
-<<<<<<< HEAD
-pub fn echo(parser: &mut Parser, streams: &mut IoStreams<'_>, args: &mut [&wstr]) -> Option<c_int> {
-=======
 pub fn echo(
     parser: &mut Parser,
     streams: &mut IoStreams<'_>,
     args: &mut [WString],
 ) -> Option<c_int> {
->>>>>>> e82e8edd
     let (opts, optind) = match parse_options(args, parser, streams) {
         Ok((opts, optind)) => (opts, optind),
         Err(err @ Some(_)) if err != STATUS_CMD_OK => return err,
