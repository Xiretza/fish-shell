use libc::c_int;

use crate::builtins::shared::{
    builtin_missing_argument, builtin_print_help, builtin_unknown_option, STATUS_CMD_OK,
    STATUS_INVALID_ARGS,
};
use crate::io::IoStreams;
use crate::parser::Parser;
use crate::wchar::WString;
use crate::wchar::{wstr, L};
use crate::wgetopt::{wgetopter_t, wopt, woption, woption_argument_t};
use crate::wutil::{self, fish_wcstoi_opts, sprintf, wgettext_fmt, Options as WcstoiOptions};
use num_traits::PrimInt;
use once_cell::sync::Lazy;
use rand::rngs::SmallRng;
use rand::{Rng, SeedableRng};
use std::default::Default;
use std::sync::Mutex;

static RNG: Lazy<Mutex<SmallRng>> = Lazy::new(|| Mutex::new(SmallRng::from_entropy()));

pub fn random(
<<<<<<< HEAD
    parser: &mut Parser,
=======
    parser: & Parser,
>>>>>>> 11c252ca
    streams: &mut IoStreams<'_>,
    argv: &mut [WString],
) -> Option<c_int> {
    let argc = argv.len();
    let print_hints = false;

    const shortopts: &wstr = L!("+:h");
    const longopts: &[woption] = &[wopt(L!("help"), woption_argument_t::no_argument, 'h')];

    let mut w = wgetopter_t::new(shortopts, longopts, argv);
    while let Some(c) = w.wgetopt_long() {
        match c {
            'h' => {
                builtin_print_help(parser, streams, w.cmd());
                return STATUS_CMD_OK;
            }
            ':' => {
                builtin_missing_argument(
                    parser,
                    streams,
                    w.cmd(),
                    &w.argv()[w.woptind - 1],
                    print_hints,
                );
                return STATUS_INVALID_ARGS;
            }
            '?' => {
                builtin_unknown_option(
                    parser,
                    streams,
                    w.cmd(),
                    &w.argv()[w.woptind - 1],
                    print_hints,
                );
                return STATUS_INVALID_ARGS;
            }
            _ => {
                panic!("unexpected retval from wgeopter.next()");
            }
        }
    }

    let mut start = 0;
    let mut end = 32767;
    let mut step = 1;
    let arg_count = argc - w.woptind;
    let i = w.woptind;
    if arg_count >= 1 && &w.argv()[i] == "choice" {
        if arg_count == 1 {
            streams
                .err
                .append(&wgettext_fmt!("%ls: nothing to choose from\n", w.cmd()));
            return STATUS_INVALID_ARGS;
        }

        let rand = RNG.lock().unwrap().gen_range(0..arg_count - 1);
        streams
            .out
            .append(&sprintf!(L!("%ls\n"), argv[i + 1 + rand]));
        return STATUS_CMD_OK;
    }
    fn parse<T: PrimInt>(
        streams: &mut IoStreams<'_>,
        cmd: &wstr,
        num: &wstr,
    ) -> Result<T, wutil::Error> {
        let res = fish_wcstoi_opts(
            num,
            WcstoiOptions {
                consume_all: true,
                ..Default::default()
            },
        );
        if res.is_err() {
            streams
                .err
                .append(&wgettext_fmt!("%ls: %ls: invalid integer\n", cmd, num));
        }
        return res;
    }

    match arg_count {
        0 => {
            // Keep the defaults
        }
        1 => {
            // Seed the engine persistently
            let num = parse::<i64>(streams, w.cmd(), &w.argv()[i]);
            match num {
                Err(_) => return STATUS_INVALID_ARGS,
                Ok(x) => {
                    let mut engine = RNG.lock().unwrap();
                    *engine = SmallRng::seed_from_u64(x as u64);
                }
            }
            return STATUS_CMD_OK;
        }
        2 => {
            // start is first, end is second
            match parse::<i64>(streams, w.cmd(), &w.argv()[i]) {
                Err(_) => return STATUS_INVALID_ARGS,
                Ok(x) => start = x,
            }

            match parse::<i64>(streams, w.cmd(), &w.argv()[i + 1]) {
                Err(_) => return STATUS_INVALID_ARGS,
                Ok(x) => end = x,
            }
        }
        3 => {
            // start, step, end
            match parse::<i64>(streams, w.cmd(), &w.argv()[i]) {
                Err(_) => return STATUS_INVALID_ARGS,
                Ok(x) => start = x,
            }

            // start, step, end
            match parse::<u64>(streams, w.cmd(), &w.argv()[i + 1]) {
                Err(_) => return STATUS_INVALID_ARGS,
                Ok(0) => {
                    streams.err.append(&wgettext_fmt!(
                        "%ls: STEP must be a positive integer\n",
                        w.cmd(),
                    ));
                    return STATUS_INVALID_ARGS;
                }
                Ok(x) => step = x,
            }

            match parse::<i64>(streams, w.cmd(), &w.argv()[i + 2]) {
                Err(_) => return STATUS_INVALID_ARGS,
                Ok(x) => end = x,
            }
        }
        _ => {
            streams
                .err
                .append(&wgettext_fmt!("%ls: too many arguments\n", w.cmd(),));
            return Some(1);
        }
    }

    if end <= start {
        streams.err.append(&wgettext_fmt!(
            "%ls: END must be greater than START\n",
            w.cmd(),
        ));
        return STATUS_INVALID_ARGS;
    }

    // Using abs_diff() avoids an i64 overflow if start is i64::MIN and end is i64::MAX
    let possibilities = end.abs_diff(start) / step;
    if possibilities == 0 {
        streams.err.append(&wgettext_fmt!(
            "%ls: range contains only one possible value\n",
            w.cmd(),
        ));
        return STATUS_INVALID_ARGS;
    }

    let rand = {
        let mut engine = RNG.lock().unwrap();
        engine.gen_range(0..=possibilities)
    };

    // Safe because end was a valid i64 and the result here is in the range start..=end.
    let result: i64 = start.checked_add_unsigned(rand * step).unwrap();

    streams.out.append(&sprintf!(L!("%lld\n"), result));
    return STATUS_CMD_OK;
}<|MERGE_RESOLUTION|>--- conflicted
+++ resolved
@@ -20,11 +20,7 @@
 static RNG: Lazy<Mutex<SmallRng>> = Lazy::new(|| Mutex::new(SmallRng::from_entropy()));
 
 pub fn random(
-<<<<<<< HEAD
-    parser: &mut Parser,
-=======
     parser: & Parser,
->>>>>>> 11c252ca
     streams: &mut IoStreams<'_>,
     argv: &mut [WString],
 ) -> Option<c_int> {
