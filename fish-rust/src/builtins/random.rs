--- conflicted
+++ resolved
@@ -72,11 +72,7 @@
         if arg_count == 1 {
             streams
                 .err
-<<<<<<< HEAD
-                .append(&wgettext_fmt!("%ls: nothing to choose from\n", cmd,));
-=======
                 .append(&wgettext_fmt!("%ls: nothing to choose from\n", w.cmd()));
->>>>>>> ac62c9be
             return STATUS_INVALID_ARGS;
         }
 
@@ -147,11 +143,7 @@
                 Ok(0) => {
                     streams.err.append(&wgettext_fmt!(
                         "%ls: STEP must be a positive integer\n",
-<<<<<<< HEAD
-                        cmd,
-=======
                         w.cmd(),
->>>>>>> ac62c9be
                     ));
                     return STATUS_INVALID_ARGS;
                 }
@@ -166,26 +158,16 @@
         _ => {
             streams
                 .err
-<<<<<<< HEAD
-                .append(&wgettext_fmt!("%ls: too many arguments\n", cmd,));
-=======
                 .append(&wgettext_fmt!("%ls: too many arguments\n", w.cmd(),));
->>>>>>> ac62c9be
             return Some(1);
         }
     }
 
     if end <= start {
-<<<<<<< HEAD
-        streams
-            .err
-            .append(&wgettext_fmt!("%ls: END must be greater than START\n", cmd,));
-=======
         streams.err.append(&wgettext_fmt!(
             "%ls: END must be greater than START\n",
             w.cmd(),
         ));
->>>>>>> ac62c9be
         return STATUS_INVALID_ARGS;
     }
 
