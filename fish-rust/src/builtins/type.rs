use std::pin::Pin;

use libc::c_int;
use libc::isatty;
use libc::STDOUT_FILENO;

use crate::builtins::shared::{
    builtin_exists, builtin_missing_argument, builtin_print_help, builtin_unknown_option,
    BUILTIN_ERR_COMBO, STATUS_CMD_ERROR, STATUS_CMD_OK, STATUS_INVALID_ARGS,
};
use crate::common::EMPTY_STRING;
use crate::ffi::{colorize_shell, Repin};
use crate::function::function_get_props_autoload;
use crate::io::IoStreams;
use crate::parser::lineno_or_minus_1;
use crate::parser::Parser;
use crate::path::path_get_paths;
use crate::wchar::{wstr, WString, L};
use crate::wchar_ffi::AsWstr;
use crate::wchar_ffi::WCharFromFFI;
use crate::wchar_ffi::WCharToFFI;
use crate::wgetopt::{wgetopter_t, wopt, woption, woption_argument_t};
use crate::wutil::{sprintf, wgettext, wgettext_fmt};

#[derive(Default)]
struct type_cmd_opts_t {
    all: bool,
    short_output: bool,
    no_functions: bool,
    get_type: bool,
    path: bool,
    force_path: bool,
    print_help: bool,
    query: bool,
}

pub fn r#type(
    parser: &mut Parser,
    streams: &mut IoStreams<'_>,
    argv: &mut [WString],
) -> Option<c_int> {
    let argc = argv.len();
    let print_hints = false;
    let mut opts: type_cmd_opts_t = Default::default();

    const shortopts: &wstr = L!(":hasftpPq");
    const longopts: &[woption] = &[
        wopt(L!("help"), woption_argument_t::no_argument, 'h'),
        wopt(L!("all"), woption_argument_t::no_argument, 'a'),
        wopt(L!("short"), woption_argument_t::no_argument, 's'),
        wopt(L!("no-functions"), woption_argument_t::no_argument, 'f'),
        wopt(L!("type"), woption_argument_t::no_argument, 't'),
        wopt(L!("path"), woption_argument_t::no_argument, 'p'),
        wopt(L!("force-path"), woption_argument_t::no_argument, 'P'),
        wopt(L!("query"), woption_argument_t::no_argument, 'q'),
        wopt(L!("quiet"), woption_argument_t::no_argument, 'q'),
    ];

    let mut w = wgetopter_t::new(shortopts, longopts, argv);
    while let Some(c) = w.wgetopt_long() {
        match c {
            'a' => opts.all = true,
            's' => opts.short_output = true,
            'f' => opts.no_functions = true,
            't' => opts.get_type = true,
            'p' => opts.path = true,
            'P' => opts.force_path = true,
            'q' => opts.query = true,
            'h' => {
                builtin_print_help(parser, streams, w.cmd());
                return STATUS_CMD_OK;
            }
            ':' => {
                builtin_missing_argument(
                    parser,
                    streams,
                    w.cmd(),
                    &w.argv()[w.woptind - 1],
                    print_hints,
                );
                return STATUS_INVALID_ARGS;
            }
            '?' => {
                builtin_unknown_option(
                    parser,
                    streams,
                    w.cmd(),
                    &w.argv()[w.woptind - 1],
                    print_hints,
                );
                return STATUS_INVALID_ARGS;
            }
            _ => {
                panic!("unexpected retval from wgeopter.next()");
            }
        }
    }

    if opts.query as i64 + opts.path as i64 + opts.get_type as i64 + opts.force_path as i64 > 1 {
<<<<<<< HEAD
        streams.err.append(&wgettext_fmt!(BUILTIN_ERR_COMBO, cmd));
=======
        streams
            .err
            .append(&wgettext_fmt!(BUILTIN_ERR_COMBO, w.cmd()));
>>>>>>> ac62c9be
        return STATUS_INVALID_ARGS;
    }

    let mut res = false;

    let optind = w.woptind;
    for arg in argv.iter().take(argc).skip(optind) {
        let mut found = 0;
        if !opts.force_path && !opts.no_functions {
            if let Some(props) = function_get_props_autoload(arg, todo!("parser")) {
                let props = props.read().unwrap();
                found += 1;
                res = true;
                // Early out - query means *any of the args exists*.
                if opts.query {
                    return STATUS_CMD_OK;
                }
                if !opts.get_type {
                    let path: &WString = props
                        .definition_file
                        .as_ref()
                        .map(|p| &**p)
                        .unwrap_or(&EMPTY_STRING);
                    let mut comment = WString::new();

                    if path.is_empty() {
                        comment.push_utfstr(&wgettext_fmt!("Defined interactively"));
                    } else if path == L!("-") {
                        comment.push_utfstr(&wgettext_fmt!("Defined via `source`"));
                    } else {
                        comment.push_utfstr(&wgettext_fmt!(
                            "Defined in %ls @ line %d",
                            path,
                            props.definition_lineno()
                        ));
                    }

                    if props.is_copy {
                        let path = props.copy_definition_file.unwrap().as_ref();
                        if path.is_empty() {
                            comment.push_utfstr(&wgettext_fmt!(", copied interactively"));
                        } else if path == L!("-") {
                            comment.push_utfstr(&wgettext_fmt!(", copied via `source`"));
                        } else {
                            comment.push_utfstr(&wgettext_fmt!(
                                ", copied in %ls @ line %d",
                                path,
                                lineno_or_minus_1(props.copy_definition_lineno)
                            ));
                        }
                    }
                    if opts.path {
                        if props.is_copy {
                            let path = props.copy_definition_file.unwrap().as_ref();
                            streams.out.append(path);
                        } else {
                            streams.out.append(path);
                        }
                        streams.out.append(L!("\n"));
                    } else if !opts.short_output {
                        streams.out.append(&wgettext_fmt!("%ls is a function", arg));
                        streams.out.append(&wgettext_fmt!(" with definition"));
                        streams.out.append(L!("\n"));
                        let mut def = WString::new();
                        def.push_utfstr(&sprintf!(
                            "# %ls\n%ls",
                            comment,
                            &props.annotated_definition(arg)
                        ));

                        if !streams.out_is_redirected && unsafe { isatty(STDOUT_FILENO) == 1 } {
                            let col = colorize_shell(
                                &def.to_ffi(),
                                std::ptr::addr_of_mut!(parser).cast(),
                            );
                            streams.out.append(col.as_wstr());
                        } else {
                            streams.out.append(&def);
                        }
                    } else {
                        streams.out.append(&wgettext_fmt!("%ls is a function", arg));
                        streams.out.append(&wgettext_fmt!(" (%ls)\n", comment));
                    }
                } else if opts.get_type {
                    streams.out.append(L!("function\n"));
                }
                if !opts.all {
                    continue;
                }
            }
        }

        if !opts.force_path && builtin_exists(arg) {
            found += 1;
            res = true;
            if opts.query {
                return STATUS_CMD_OK;
            }
            if !opts.get_type {
                streams
                    .out
                    .append(&wgettext_fmt!("%ls is a builtin\n", arg));
            } else if opts.get_type {
                streams.out.append(wgettext!("builtin\n"));
            }
            if !opts.all {
                continue;
            }
        }

        let paths = path_get_paths(arg, parser.vars());

        for path in paths.iter() {
            found += 1;
            res = true;
            if opts.query {
                return STATUS_CMD_OK;
            }
            if !opts.get_type {
                if opts.path || opts.force_path {
                    streams.out.append(&sprintf!("%ls\n", path));
                } else {
                    streams
                        .out
                        .append(&wgettext_fmt!("%ls is %ls\n", arg, path));
                }
            } else if opts.get_type {
                streams.out.append(L!("file\n"));
                break;
            }
            if !opts.all {
                // We need to *break* out of this loop
                // and continue on to the next argument,
                // otherwise we would print every other path
                // for a given argument.
                break;
            }
        }

        if found == 0 && !opts.query && !opts.path {
            streams.err.append(&wgettext_fmt!(
                "%ls: Could not find '%ls'\n",
                L!("type"),
                arg
            ));
        }
    }

    if res {
        STATUS_CMD_OK
    } else {
        STATUS_CMD_ERROR
    }
}<|MERGE_RESOLUTION|>--- conflicted
+++ resolved
@@ -97,13 +97,9 @@
     }
 
     if opts.query as i64 + opts.path as i64 + opts.get_type as i64 + opts.force_path as i64 > 1 {
-<<<<<<< HEAD
-        streams.err.append(&wgettext_fmt!(BUILTIN_ERR_COMBO, cmd));
-=======
         streams
             .err
             .append(&wgettext_fmt!(BUILTIN_ERR_COMBO, w.cmd()));
->>>>>>> ac62c9be
         return STATUS_INVALID_ARGS;
     }
 
