--- conflicted
+++ resolved
@@ -44,21 +44,13 @@
 /// \return true if we found a matching job (even if not waitable), false if not.
 fn find_wait_handles(
     query: WaitHandleQuery<'_>,
-<<<<<<< HEAD
-    parser: &mut Parser,
-=======
     parser: &Parser,
->>>>>>> 11c252ca
     handles: &mut Vec<WaitHandleRef>,
 ) -> bool {
     // Has a job already completed?
     // TODO: we can avoid traversing this list if searching by pid.
     let mut matched = false;
-<<<<<<< HEAD
-    let wait_handles: &mut WaitHandleStore = parser.mut_wait_handles();
-=======
     let wait_handles: &mut WaitHandleStore = &mut parser.mut_wait_handles();
->>>>>>> 11c252ca
     for wh in wait_handles.iter() {
         if wait_handle_matches(query, wh) {
             handles.push(wh.clone());
@@ -67,11 +59,7 @@
     }
 
     // Is there a running job match?
-<<<<<<< HEAD
-    for j in parser.jobs() {
-=======
     for j in &*parser.jobs() {
->>>>>>> 11c252ca
         let mut j = j.write().unwrap();
         // We want to set 'matched' to true if we could have matched, even if the job was stopped.
         let provide_handle = can_wait_on_job(&j);
@@ -97,11 +85,7 @@
     let mut result = parser.get_wait_handles().get_list();
 
     // Get wait handles for running jobs.
-<<<<<<< HEAD
-    for j in parser.jobs() {
-=======
     for j in &*parser.jobs() {
->>>>>>> 11c252ca
         let mut j = j.write().unwrap();
         if !can_wait_on_job(&j) {
             continue;
@@ -123,15 +107,7 @@
 /// Wait for the given wait handles to be marked as completed.
 /// If \p any_flag is set, wait for the first one; otherwise wait for all.
 /// \return a status code.
-<<<<<<< HEAD
-fn wait_for_completion(
-    parser: &mut Parser,
-    whs: &[WaitHandleRef],
-    any_flag: bool,
-) -> Option<c_int> {
-=======
 fn wait_for_completion(parser: &Parser, whs: &[WaitHandleRef], any_flag: bool) -> Option<c_int> {
->>>>>>> 11c252ca
     if whs.is_empty() {
         return Some(0);
     }
@@ -164,15 +140,7 @@
 }
 
 #[widestrs]
-<<<<<<< HEAD
-pub fn wait(
-    parser: &mut Parser,
-    streams: &mut IoStreams<'_>,
-    argv: &mut [WString],
-) -> Option<c_int> {
-=======
 pub fn wait(parser: &Parser, streams: &mut IoStreams<'_>, argv: &mut [WString]) -> Option<c_int> {
->>>>>>> 11c252ca
     let argc = argv.len();
     let mut any_flag = false; // flag for -n option
     let mut print_help = false;
