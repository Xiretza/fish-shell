--- conflicted
+++ resolved
@@ -9,11 +9,7 @@
 use crate::wutil::printf::sprintf;
 
 #[widestrs]
-<<<<<<< HEAD
-pub fn emit(parser: &mut Parser, streams: &mut IoStreams<'_>, argv: &mut [&wstr]) -> Option<c_int> {
-=======
 pub fn emit(parser: &mut Parser, streams: &mut IoStreams<'_>, argv: &mut [WString]) -> Option<c_int> {
->>>>>>> e82e8edd
     let cmd = argv[0];
 
     let opts = match HelpOnlyCmdOpts::parse(argv, parser, streams) {
