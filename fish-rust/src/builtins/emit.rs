use libc::c_int;
use widestring_suffix::widestrs;

use super::shared::{builtin_print_help, HelpOnlyCmdOpts, STATUS_CMD_OK, STATUS_INVALID_ARGS};
use crate::event;
use crate::io::IoStreams;
use crate::parser::Parser;
use crate::wchar::{wstr, WString};
use crate::wutil::printf::sprintf;

#[widestrs]
<<<<<<< HEAD
pub fn emit(parser: &mut Parser, streams: &mut IoStreams<'_>, argv: &mut [WString]) -> Option<c_int> {
    let cmd = argv[0];

=======
pub fn emit(
    parser: &mut Parser,
    streams: &mut IoStreams<'_>,
    argv: &mut [WString],
) -> Option<c_int> {
>>>>>>> ac62c9be
    let opts = match HelpOnlyCmdOpts::parse(argv, parser, streams) {
        Ok(opts) => opts,
        Err(err @ Some(_)) if err != STATUS_CMD_OK => return err,
        Err(err) => panic!("Illogical exit code from parse_options(): {err:?}"),
    };

    let cmd = &argv[0];

    if opts.print_help {
        builtin_print_help(parser, streams, cmd);
        return STATUS_CMD_OK;
    }

    let Some(event_name) = argv.get(opts.optind) else {
        streams.err.append(&sprintf!("%ls: expected event name\n"L, cmd));
        return STATUS_INVALID_ARGS;
    };

    if true {
        todo!()
    }
    // event::fire_generic(
    //     parser,
    //     (*event_name).to_owned(),
    //     argv[opts.optind + 1..]
    //         .iter()
    //         .map(|&s| WString::from(s))
    //         .collect(),
    // );

    STATUS_CMD_OK
}<|MERGE_RESOLUTION|>--- conflicted
+++ resolved
@@ -9,17 +9,11 @@
 use crate::wutil::printf::sprintf;
 
 #[widestrs]
-<<<<<<< HEAD
-pub fn emit(parser: &mut Parser, streams: &mut IoStreams<'_>, argv: &mut [WString]) -> Option<c_int> {
-    let cmd = argv[0];
-
-=======
 pub fn emit(
     parser: &mut Parser,
     streams: &mut IoStreams<'_>,
     argv: &mut [WString],
 ) -> Option<c_int> {
->>>>>>> ac62c9be
     let opts = match HelpOnlyCmdOpts::parse(argv, parser, streams) {
         Ok(opts) => opts,
         Err(err @ Some(_)) if err != STATUS_CMD_OK => return err,
