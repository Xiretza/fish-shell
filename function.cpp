/** \file function.c

    Prototypes for functions for storing and retrieving function
  information. These functions also take care of autoloading
  functions in the $fish_function_path. Actual function evaluation
  is taken care of by the parser and to some degree the builtin
  handling library.
*/

#include "config.h"

#include <stdlib.h>
#include <stdio.h>
#include <string.h>
#include <wchar.h>
#include <unistd.h>
#include <termios.h>
#include <signal.h>
#include <pthread.h>
#include <errno.h>
#include <map>
#include <set>

#include "wutil.h"
#include "fallback.h"
#include "util.h"

#include "function.h"
#include "proc.h"
#include "parser.h"
#include "common.h"
#include "intern.h"
#include "event.h"
#include "reader.h"
#include "parse_util.h"
#include "parser_keywords.h"
#include "env.h"
#include "expand.h"

/**
   Table containing all functions
*/
typedef std::map<wcstring, function_info_t> function_map_t;
static function_map_t loaded_functions;

/* Lock for functions */
static pthread_mutex_t functions_lock;

/* Autoloader for functions */
class function_autoload_t : public autoload_t
{
public:
    function_autoload_t();
    virtual void command_removed(const wcstring &cmd);
};

static function_autoload_t function_autoloader;

/** Constructor */
function_autoload_t::function_autoload_t() : autoload_t(L"fish_function_path", NULL, 0)
{
}

/** Callback when an autoloaded function is removed */
void function_autoload_t::command_removed(const wcstring &cmd)
{
    function_remove_ignore_autoload(cmd);
}

/* Helper macro for vomiting */
#define VOMIT_ON_FAILURE(a) do { if (0 != (a)) { int err = errno; fprintf(stderr, "%s failed on line %d in file %s: %d (%s)\n", #a, __LINE__, __FILE__, err, strerror(err)); abort(); }} while (0)

/**
   Kludgy flag set by the load function in order to tell function_add
   that the function being defined is autoloaded. There should be a
   better way to do this...
*/
static bool is_autoload = false;

/**
   Make sure that if the specified function is a dynamically loaded
   function, it has been fully loaded.
*/
static int load(const wcstring &name)
{
    ASSERT_IS_MAIN_THREAD();
    scoped_lock lock(functions_lock);
    bool was_autoload = is_autoload;
    int res;
    function_map_t::iterator iter = loaded_functions.find(name);
    if (iter !=  loaded_functions.end() && !iter->second.is_autoload)
    {
        /* We have a non-autoload version already */
        return 0;
    }

    is_autoload = true;
    res = function_autoloader.load(name, true);
    is_autoload = was_autoload;
    return res;
}

/**
   Insert a list of all dynamically loaded functions into the
   specified list.
*/
static void autoload_names(std::set<wcstring> &names, int get_hidden)
{
    size_t i;

    const env_var_t path_var_wstr =  env_get_string(L"fish_function_path");
    if (path_var_wstr.missing())
        return;
    const wchar_t *path_var = path_var_wstr.c_str();

    wcstring_list_t path_list;

    tokenize_variable_array(path_var, path_list);
    for (i=0; i<path_list.size(); i++)
    {
        const wcstring &ndir_str = path_list.at(i);
        const wchar_t *ndir = (wchar_t *)ndir_str.c_str();
        DIR *dir = wopendir(ndir);
        if (!dir)
            continue;

        wcstring name;
        while (wreaddir(dir, name))
        {
            const wchar_t *fn = name.c_str();
            const wchar_t *suffix;
            if (!get_hidden && fn[0] == L'_')
                continue;

            suffix = wcsrchr(fn, L'.');
            if (suffix && (wcscmp(suffix, L".fish") == 0))
            {
                wcstring name(fn, suffix - fn);
                names.insert(name);
            }
        }
        closedir(dir);
    }
}

void function_init()
{
    /* PCA: This recursive lock was introduced early in my work. I would like to make this a non-recursive lock but I haven't fully investigated all the call paths (for autoloading functions, etc.) */
    pthread_mutexattr_t a;
    VOMIT_ON_FAILURE(pthread_mutexattr_init(&a));
    VOMIT_ON_FAILURE(pthread_mutexattr_settype(&a,PTHREAD_MUTEX_RECURSIVE));
    VOMIT_ON_FAILURE(pthread_mutex_init(&functions_lock, &a));
    VOMIT_ON_FAILURE(pthread_mutexattr_destroy(&a));
}

function_info_t::function_info_t(const function_data_t &data, const wchar_t *filename, int def_offset, bool autoload) :
    definition(data.definition),
    description(data.description),
    definition_file(intern(filename)),
    definition_offset(def_offset),
    named_arguments(data.named_arguments),
    is_autoload(autoload),
    shadows(data.shadows)
{
}

function_info_t::function_info_t(const function_info_t &data, const wchar_t *filename, int def_offset, bool autoload) :
    definition(data.definition),
    description(data.description),
    definition_file(intern(filename)),
    definition_offset(def_offset),
    named_arguments(data.named_arguments),
    is_autoload(autoload),
    shadows(data.shadows)
{
}

void function_add(const function_data_t &data, const parser_t &parser)
{
    ASSERT_IS_MAIN_THREAD();

    CHECK(! data.name.empty(),);
    CHECK(data.definition,);
    scoped_lock lock(functions_lock);

    /* Remove the old function */
    function_remove(data.name);


    /* Create and store a new function */
    const wchar_t *filename = reader_current_filename();
<<<<<<< HEAD
    
    int def_offset = -1;
    if (parser.current_block != NULL)
    {
        def_offset = parser.line_number_of_character_at_offset(parser.current_block->tok_pos);
    }
    
=======
    int def_offset = parser.line_number_of_character_at_offset(parser.current_block()->tok_pos) - 1;
>>>>>>> e3821768
    const function_map_t::value_type new_pair(data.name, function_info_t(data, filename, def_offset, is_autoload));
    loaded_functions.insert(new_pair);

    /* Add event handlers */
    for (std::vector<event_t>::const_iterator iter = data.events.begin(); iter != data.events.end(); ++iter)
    {
        event_add_handler(*iter);
    }
}

int function_exists(const wcstring &cmd)
{
    if (parser_keywords_is_reserved(cmd))
        return 0;
    scoped_lock lock(functions_lock);
    load(cmd);
    return loaded_functions.find(cmd) != loaded_functions.end();
}

int function_exists_no_autoload(const wcstring &cmd, const env_vars_snapshot_t &vars)
{
    if (parser_keywords_is_reserved(cmd))
        return 0;
    scoped_lock lock(functions_lock);
    return loaded_functions.find(cmd) != loaded_functions.end() || function_autoloader.can_load(cmd, vars);
}

bool function_remove_ignore_autoload(const wcstring &name)
{
    scoped_lock lock(functions_lock);
    bool erased = (loaded_functions.erase(name) > 0);

    if (erased)
    {
        event_t ev(EVENT_ANY);
        ev.function_name=name;
        event_remove(ev);
    }
    return erased;

}

void function_remove(const wcstring &name)
{
    if (function_remove_ignore_autoload(name))
        function_autoloader.unload(name);
}

static const function_info_t *function_get(const wcstring &name)
{
    // The caller must lock the functions_lock before calling this; however our mutex is currently recursive, so trylock will never fail
    // We need a way to correctly check if a lock is locked (or better yet, make our lock non-recursive)
    //ASSERT_IS_LOCKED(functions_lock);
    function_map_t::iterator iter = loaded_functions.find(name);
    if (iter == loaded_functions.end())
    {
        return NULL;
    }
    else
    {
        return &iter->second;
    }
}

bool function_get_definition(const wcstring &name, wcstring *out_definition)
{
    scoped_lock lock(functions_lock);
    const function_info_t *func = function_get(name);
    if (func && out_definition)
    {
        out_definition->assign(func->definition);
    }
    return func != NULL;
}

wcstring_list_t function_get_named_arguments(const wcstring &name)
{
    scoped_lock lock(functions_lock);
    const function_info_t *func = function_get(name);
    return func ? func->named_arguments : wcstring_list_t();
}

int function_get_shadows(const wcstring &name)
{
    scoped_lock lock(functions_lock);
    const function_info_t *func = function_get(name);
    return func ? func->shadows : false;
}


bool function_get_desc(const wcstring &name, wcstring *out_desc)
{
    /* Empty length string goes to NULL */
    scoped_lock lock(functions_lock);
    const function_info_t *func = function_get(name);
    if (out_desc && func && ! func->description.empty())
    {
        out_desc->assign(_(func->description.c_str()));
        return true;
    }
    else
    {
        return false;
    }
}

void function_set_desc(const wcstring &name, const wcstring &desc)
{
    load(name);
    scoped_lock lock(functions_lock);
    function_map_t::iterator iter = loaded_functions.find(name);
    if (iter != loaded_functions.end())
    {
        iter->second.description = desc;
    }
}

bool function_copy(const wcstring &name, const wcstring &new_name)
{
    bool result = false;
    scoped_lock lock(functions_lock);
    function_map_t::const_iterator iter = loaded_functions.find(name);
    if (iter != loaded_functions.end())
    {
        // This new instance of the function shouldn't be tied to the definition file of the original, so pass NULL filename, etc.
        const function_map_t::value_type new_pair(new_name, function_info_t(iter->second, NULL, 0, false));
        loaded_functions.insert(new_pair);
        result = true;
    }
    return result;
}

wcstring_list_t function_get_names(int get_hidden)
{
    std::set<wcstring> names;
    scoped_lock lock(functions_lock);
    autoload_names(names, get_hidden);

    function_map_t::const_iterator iter;
    for (iter = loaded_functions.begin(); iter != loaded_functions.end(); ++iter)
    {
        const wcstring &name = iter->first;

        /* Maybe skip hidden */
        if (! get_hidden)
        {
            if (name.empty() || name.at(0) == L'_') continue;
        }
        names.insert(name);
    }
    return wcstring_list_t(names.begin(), names.end());
}

const wchar_t *function_get_definition_file(const wcstring &name)
{
    scoped_lock lock(functions_lock);
    const function_info_t *func = function_get(name);
    return func ? func->definition_file : NULL;
}


int function_get_definition_offset(const wcstring &name)
{
    scoped_lock lock(functions_lock);
    const function_info_t *func = function_get(name);
    return func ? func->definition_offset : -1;
}<|MERGE_RESOLUTION|>--- conflicted
+++ resolved
@@ -189,17 +189,13 @@
 
     /* Create and store a new function */
     const wchar_t *filename = reader_current_filename();
-<<<<<<< HEAD
+
+    int def_offset = -1;
+    if (parser.current_block() != NULL)
+    {
+        def_offset = parser.line_number_of_character_at_offset(parser.current_block()->tok_pos);
+    }
     
-    int def_offset = -1;
-    if (parser.current_block != NULL)
-    {
-        def_offset = parser.line_number_of_character_at_offset(parser.current_block->tok_pos);
-    }
-    
-=======
-    int def_offset = parser.line_number_of_character_at_offset(parser.current_block()->tok_pos) - 1;
->>>>>>> e3821768
     const function_map_t::value_type new_pair(data.name, function_info_t(data, filename, def_offset, is_autoload));
     loaded_functions.insert(new_pair);
 
