// Prototypes for executing builtin_source function.
#ifndef FISH_BUILTIN_SOURCE_H
#define FISH_BUILTIN_SOURCE_H

#include "../maybe.h"
#include "../parser.h"
<<<<<<< HEAD
=======
#include "cxx.h"
>>>>>>> e82e8edd

struct io_streams_t;

maybe_t<int> builtin_source(parser_t &parser, io_streams_t &streams, const wchar_t **argv);
int builtin_source_ffi(void *parser, void *streams, const void *argv);

#endif<|MERGE_RESOLUTION|>--- conflicted
+++ resolved
@@ -4,10 +4,7 @@
 
 #include "../maybe.h"
 #include "../parser.h"
-<<<<<<< HEAD
-=======
 #include "cxx.h"
->>>>>>> e82e8edd
 
 struct io_streams_t;
 
