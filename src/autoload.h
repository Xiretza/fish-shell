#if 0

// The classes responsible for autoloading functions and completions.
#ifndef FISH_AUTOLOAD_H
#define FISH_AUTOLOAD_H

#include "config.h"  // IWYU pragma: keep

#include <cstddef>
#include <memory>
#include <string>
#include <unordered_map>
#include <unordered_set>

#include "common.h"
#include "env.h"
#include "maybe.h"
#include "parser.h"
#include "wutil.h"

class autoload_file_cache_t;
<<<<<<< HEAD
class environment_t;
=======
>>>>>>> 3cbaf77f

/// autoload_t is a class that knows how to autoload .fish files from a list of directories. This
/// is used by autoloading functions and completions. It maintains a file cache, which is
/// responsible for potentially cached accesses of files, and then a list of files that have
/// actually been autoloaded. A client may request a file to autoload given a command name, and may
/// be returned a path which it is expected to source.
/// autoload_t does not have any internal locks; it is the responsibility of the caller to lock
/// it.
class autoload_t {
    /// The environment variable whose paths we observe.
    const wcstring env_var_name_;

    /// A map from command to the files we have autoloaded.
    std::unordered_map<wcstring, file_id_t> autoloaded_files_;

    /// The list of commands that we are currently autoloading.
    std::unordered_set<wcstring> current_autoloading_;

    /// The autoload cache.
    /// This is a unique_ptr because want to change it if the value of our environment variable
    /// changes. This is never null (but it may be a cache with no paths).
    std::unique_ptr<autoload_file_cache_t> cache_;

    /// Invalidate any underlying cache.
    /// This is exposed for testing.
    void invalidate_cache();

    /// Like resolve_autoload(), but accepts the paths directly.
    /// This is exposed for testing.
    maybe_t<wcstring> resolve_command(const wcstring &cmd, const std::vector<wcstring> &paths);

   public:
    /// Construct an autoloader that loads from the paths given by \p env_var_name.
    explicit autoload_t(wcstring env_var_name);

    autoload_t(autoload_t &&);
    ~autoload_t();

    /// Given a command, get a path to autoload.
    /// For example, if the environment variable is 'fish_function_path' and the command is 'foo',
    /// this will look for a file 'foo.fish' in one of the directories given by fish_function_path.
    /// If there is no such file, OR if the file has been previously resolved and is now unchanged,
    /// this will return none. But if the file is either new or changed, this will return the path.
    /// After returning a path, the command is marked in-progress until the caller calls
    /// mark_autoload_finished() with the same command. Note this does not actually execute any
    /// code; it is the caller's responsibility to load the file.
    maybe_t<wcstring> resolve_command(const wcstring &cmd, const environment_t &env);

    /// Helper to actually perform an autoload.
    /// This is a static function because it executes fish script, and so must be called without
    /// holding any particular locks.
    static void perform_autoload(const wcstring &path, parser_t &parser);

    /// Mark that a command previously returned from path_to_autoload is finished autoloading.
    void mark_autoload_finished(const wcstring &cmd) {
        size_t amt = current_autoloading_.erase(cmd);
        assert(amt > 0 && "cmd was not being autoloaded");
        (void)amt;
    }

    /// \return whether a command is currently being autoloaded.
    bool autoload_in_progress(const wcstring &cmd) const {
        return current_autoloading_.count(cmd) > 0;
    }

    /// \return whether a command could potentially be autoloaded.
    /// This does not actually mark the command as being autoloaded.
    bool can_autoload(const wcstring &cmd);

    /// \return whether autoloading has been attempted for a command.
    bool has_attempted_autoload(const wcstring &cmd);

    /// \return the names of all commands that have been autoloaded. Note this includes "in-flight"
    /// commands.
    std::vector<wcstring> get_autoloaded_commands() const;

    /// Mark that all autoloaded files have been forgotten.
    /// Future calls to path_to_autoload() will return previously-returned paths.
    void clear() {
        // Note there is no reason to invalidate the cache here.
        autoloaded_files_.clear();
    }
};

#endif
#endif<|MERGE_RESOLUTION|>--- conflicted
+++ resolved
@@ -19,10 +19,6 @@
 #include "wutil.h"
 
 class autoload_file_cache_t;
-<<<<<<< HEAD
-class environment_t;
-=======
->>>>>>> 3cbaf77f
 
 /// autoload_t is a class that knows how to autoload .fish files from a list of directories. This
 /// is used by autoloading functions and completions. It maintains a file cache, which is
