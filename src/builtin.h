#if 0
// Prototypes for functions for executing builtin functions.
#ifndef FISH_BUILTIN_H
#define FISH_BUILTIN_H

#include <vector>

#include "common.h"
#include "complete.h"
#include "maybe.h"
#include "parser.h"
#include "wutil.h"

<<<<<<< HEAD
=======
int builtin_count_args(const wchar_t *const *argv);

>>>>>>> 3cbaf77f
class proc_status_t;
class output_stream_t;
struct io_streams_t;

/// Data structure to describe a builtin.
struct builtin_data_t {
    // Name of the builtin.
    const wchar_t *name;
    // Function pointer to the builtin implementation.
    maybe_t<int> (*func)(parser_t &parser, io_streams_t &streams, const wchar_t **argv);
    // Description of what the builtin does.
    const wchar_t *desc;
};

/// The default prompt for the read command.
#define DEFAULT_READ_PROMPT L"set_color green; echo -n read; set_color normal; echo -n \"> \""

/// Error message on missing argument.
#define BUILTIN_ERR_MISSING _(L"%ls: %ls: option requires an argument\n")

/// Error message on missing man page.
#define BUILTIN_ERR_MISSING_HELP                                                            \
    _(L"fish: %ls: missing man page\nDocumentation may not be installed.\n`help %ls` will " \
      L"show an online version\n")

/// Error message on invalid combination of options.
#define BUILTIN_ERR_COMBO _(L"%ls: invalid option combination\n")

/// Error message on invalid combination of options.
#define BUILTIN_ERR_COMBO2 _(L"%ls: invalid option combination, %ls\n")
#define BUILTIN_ERR_COMBO2_EXCLUSIVE _(L"%ls: %ls %ls: options cannot be used together\n")

/// Error message on multiple scope levels for variables.
#define BUILTIN_ERR_GLOCAL _(L"%ls: scope can be only one of: universal function global local\n")

/// Error message for specifying both export and unexport to set/read.
#define BUILTIN_ERR_EXPUNEXP _(L"%ls: cannot both export and unexport\n")

/// Error message for unknown switch.
#define BUILTIN_ERR_UNKNOWN _(L"%ls: %ls: unknown option\n")

/// Error message for unexpected args.
#define BUILTIN_ERR_ARG_COUNT0 _(L"%ls: missing argument\n")
#define BUILTIN_ERR_ARG_COUNT1 _(L"%ls: expected %d arguments; got %d\n")
#define BUILTIN_ERR_ARG_COUNT2 _(L"%ls: %ls: expected %d arguments; got %d\n")
#define BUILTIN_ERR_MIN_ARG_COUNT1 _(L"%ls: expected >= %d arguments; got %d\n")
#define BUILTIN_ERR_MAX_ARG_COUNT1 _(L"%ls: expected <= %d arguments; got %d\n")

/// Error message for invalid variable name.
#define BUILTIN_ERR_VARNAME _(L"%ls: %ls: invalid variable name. See `help identifiers`\n")

/// Error message for invalid bind mode name.
#define BUILTIN_ERR_BIND_MODE _(L"%ls: %ls: invalid mode name. See `help identifiers`\n")

/// Error message when too many arguments are supplied to a builtin.
#define BUILTIN_ERR_TOO_MANY_ARGUMENTS _(L"%ls: too many arguments\n")

/// Error message when integer expected
#define BUILTIN_ERR_NOT_NUMBER _(L"%ls: %ls: invalid integer\n")

/// Command that requires a subcommand was invoked without a recognized subcommand.
#define BUILTIN_ERR_MISSING_SUBCMD _(L"%ls: missing subcommand\n")
#define BUILTIN_ERR_INVALID_SUBCMD _(L"%ls: %ls: invalid subcommand\n")

/// The send stuff to foreground message.
#define FG_MSG _(L"Send job %d (%ls) to foreground\n")

bool builtin_exists(const wcstring &cmd);

proc_status_t builtin_run(parser_t &parser, const std::vector<wcstring> &argv,
                          io_streams_t &streams);

std::vector<wcstring> builtin_get_names();
wcstring_list_ffi_t builtin_get_names_ffi();
void builtin_get_names(completion_list_t *list);
const wchar_t *builtin_get_desc(const wcstring &name);

wcstring builtin_help_get(parser_t &parser, const wchar_t *cmd);

void builtin_print_help(parser_t &parser, const io_streams_t &streams, const wchar_t *name,
                        const wcstring &error_message = {});

void builtin_unknown_option(parser_t &parser, io_streams_t &streams, const wchar_t *cmd,
                            const wchar_t *opt, bool print_hints = true);

void builtin_missing_argument(parser_t &parser, io_streams_t &streams, const wchar_t *cmd,
                              const wchar_t *opt, bool print_hints = true);

void builtin_print_error_trailer(parser_t &parser, output_stream_t &b, const wchar_t *cmd);

void builtin_wperror(const wchar_t *program_name, io_streams_t &streams);

struct help_only_cmd_opts_t {
    bool print_help = false;
};
int parse_help_only_cmd_opts(help_only_cmd_opts_t &opts, int *optind, int argc,
                             const wchar_t **argv, parser_t &parser, io_streams_t &streams);

#if 0
/// An enum of the builtins implemented in Rust.
enum class RustBuiltin : int32_t {
    Abbr,
    Bg,
    Block,
    Builtin,
    Contains,
    Command,
    Echo,
    Emit,
    Exit,
    Math,
    Printf,
    Pwd,
    Random,
    Realpath,
    Return,
    Type,
    Wait,
};
#endif
#endif<|MERGE_RESOLUTION|>--- conflicted
+++ resolved
@@ -1,4 +1,3 @@
-#if 0
 // Prototypes for functions for executing builtin functions.
 #ifndef FISH_BUILTIN_H
 #define FISH_BUILTIN_H
@@ -11,11 +10,8 @@
 #include "parser.h"
 #include "wutil.h"
 
-<<<<<<< HEAD
-=======
 int builtin_count_args(const wchar_t *const *argv);
 
->>>>>>> 3cbaf77f
 class proc_status_t;
 class output_stream_t;
 struct io_streams_t;
