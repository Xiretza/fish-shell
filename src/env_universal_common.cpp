#if 0
// The utility library for universal variables. Used both by the client library and by the daemon.
#include "config.h"  // IWYU pragma: keep

#include <arpa/inet.h>  // IWYU pragma: keep
#include <errno.h>
#include <fcntl.h>
#include <unistd.h>
// We need the sys/file.h for the flock() declaration on Linux but not OS X.
#include <sys/file.h>    // IWYU pragma: keep
// We need the ioctl.h header so we can check if SIOCGIFHWADDR is defined by it so we know if we're
// on a Linux system.
#include <netinet/in.h>  // IWYU pragma: keep
#include <sys/ioctl.h>   // IWYU pragma: keep
#ifdef __CYGWIN__
#include <sys/mman.h>
#endif
#ifdef HAVE_SYS_SELECT_H
#include <sys/select.h>  // IWYU pragma: keep
#endif
#if !defined(__APPLE__) && !defined(__CYGWIN__)
#include <pwd.h>
#endif
#include <sys/stat.h>
#include <sys/time.h>   // IWYU pragma: keep
#include <sys/types.h>  // IWYU pragma: keep

#include <algorithm>
#include <cstdio>
#include <cstring>
#include <cwchar>
#include <functional>
#include <string>
#include <unordered_map>
#include <utility>

#include "common.h"
#include "env.h"
#include "env_universal_common.h"
#include "fallback.h"  // IWYU pragma: keep
#include "fd_readable_set.rs.h"
#include "flog.h"
#include "path.h"
#include "utf8.h"
#include "util.h"  // IWYU pragma: keep
#include "wcstringutil.h"
#include "wutil.h"

#ifdef __APPLE__
#define FISH_NOTIFYD_AVAILABLE
#include <notify.h>
#endif

#ifdef __HAIKU__
#define _BSD_SOURCE
#include <bsd/ifaddrs.h>
#endif  // Haiku

/// Error message.
#define PARSE_ERR L"Unable to parse universal variable message: '%ls'"

/// Small note about not editing ~/.fishd manually. Inserted at the top of all .fishd files.
#define SAVE_MSG "# This file contains fish universal variable definitions.\n"

/// Version for fish 3.0
#define UVARS_VERSION_3_0 "3.0"

// Maximum file size we'll read.
static constexpr size_t k_max_read_size = 16 * 1024 * 1024;

// Fields used in fish 2.x uvars.
namespace fish2x_uvars {
namespace {
constexpr const char *SET = "SET";
constexpr const char *SET_EXPORT = "SET_EXPORT";
}  // namespace
}  // namespace fish2x_uvars

// Fields used in fish 3.0 uvars
namespace fish3_uvars {
namespace {
constexpr const char *SETUVAR = "SETUVAR";
constexpr const char *EXPORT = "--export";
constexpr const char *PATH = "--path";
}  // namespace
}  // namespace fish3_uvars

/// The different types of messages found in the fishd file.
enum class uvar_message_type_t { set, set_export };

static maybe_t<wcstring> default_vars_path_directory() {
    wcstring path;
    if (!path_get_config(path)) return none();
    return path;
}

/// \return the default variable path, or an empty string on failure.
static wcstring default_vars_path() {
    if (auto path = default_vars_path_directory()) {
        path->append(L"/fish_variables");
        return path.acquire();
    }
    return wcstring{};
}

/// Test if the message msg contains the command cmd.
/// On success, updates the cursor to just past the command.
static bool match(const wchar_t **inout_cursor, const char *cmd) {
    const wchar_t *cursor = *inout_cursor;
    size_t len = std::strlen(cmd);
    if (!std::equal(cmd, cmd + len, cursor)) {
        return false;
    }
    if (cursor[len] && cursor[len] != L' ' && cursor[len] != L'\t') return false;
    *inout_cursor = cursor + len;
    return true;
}

/// The universal variable format has some funny escaping requirements; here we try to be safe.
static bool is_universal_safe_to_encode_directly(wchar_t c) {
    if (c < 32 || c > 128) return false;

    return iswalnum(c) || std::wcschr(L"/_", c);
}

/// Escape specified string.
static wcstring full_escape(const wcstring &in) {
    wcstring out;
    for (wchar_t c : in) {
        if (is_universal_safe_to_encode_directly(c)) {
            out.push_back(c);
        } else if (c <= static_cast<wchar_t>(ASCII_MAX)) {
            // See #1225 for discussion of use of ASCII_MAX here.
            append_format(out, L"\\x%.2x", c);
        } else if (c < 65536) {
            append_format(out, L"\\u%.4x", c);
        } else {
            append_format(out, L"\\U%.8x", c);
        }
    }
    return out;
}

/// Converts input to UTF-8 and appends it to receiver, using storage as temp storage.
static bool append_utf8(const wcstring &input, std::string *receiver, std::string *storage) {
    bool result = false;
    if (wchar_to_utf8_string(input, storage)) {
        receiver->append(*storage);
        result = true;
    }
    return result;
}

/// Creates a file entry like "SET fish_color_cwd:FF0". Appends the result to *result (as UTF8).
/// Returns true on success. storage may be used for temporary storage, to avoid allocations.
static bool append_file_entry(env_var_t::env_var_flags_t flags, const wcstring &key_in,
                              const wcstring &val_in, std::string *result, std::string *storage) {
    namespace f3 = fish3_uvars;
    assert(storage != nullptr);
    assert(result != nullptr);

    // Record the length on entry, in case we need to back up.
    bool success = true;
    const size_t result_length_on_entry = result->size();

    // Append SETVAR header.
    result->append(f3::SETUVAR);
    result->push_back(' ');

    // Append flags.
    if (flags & env_var_t::flag_export) {
        result->append(f3::EXPORT);
        result->push_back(' ');
    }
    if (flags & env_var_t::flag_pathvar) {
        result->append(f3::PATH);
        result->push_back(' ');
    }

    // Append variable name like "fish_color_cwd".
    if (!valid_var_name(key_in)) {
        FLOGF(error, L"Illegal variable name: '%ls'", key_in.c_str());
        success = false;
    }
    if (success && !append_utf8(key_in, result, storage)) {
        FLOGF(error, L"Could not convert %ls to narrow character string", key_in.c_str());
        success = false;
    }

    // Append ":".
    if (success) {
        result->push_back(':');
    }

    // Append value.
    if (success && !append_utf8(full_escape(val_in), result, storage)) {
        FLOGF(error, L"Could not convert %ls to narrow character string", val_in.c_str());
        success = false;
    }

    // Append newline.
    if (success) {
        result->push_back('\n');
    }

    // Don't modify result on failure. It's sufficient to simply resize it since all we ever did was
    // append to it.
    if (!success) {
        result->resize(result_length_on_entry);
    }

    return success;
}

/// Encoding of a null string.
static const wchar_t *const ENV_NULL = L"\x1d";

/// Character used to separate arrays in universal variables file.
/// This is 30, the ASCII record separator.
static const wchar_t UVAR_ARRAY_SEP = 0x1e;

/// Decode a serialized universal variable value into a list.
static std::vector<wcstring> decode_serialized(const wcstring &val) {
    if (val == ENV_NULL) return {};
    return split_string(val, UVAR_ARRAY_SEP);
}

/// Decode a a list into a serialized universal variable value.
static wcstring encode_serialized(const std::vector<wcstring> &vals) {
    if (vals.empty()) return ENV_NULL;
    return join_strings(vals, UVAR_ARRAY_SEP);
}

maybe_t<env_var_t> env_universal_t::get(const wcstring &name) const {
    auto where = vars.find(name);
    if (where != vars.end()) return where->second;
    return none();
}

std::unique_ptr<env_var_t> env_universal_t::get_ffi(const wcstring &name) const {
    if (auto var = this->get(name)) {
        return make_unique<env_var_t>(var.acquire());
    } else {
        return nullptr;
    }
}

maybe_t<env_var_t::env_var_flags_t> env_universal_t::get_flags(const wcstring &name) const {
    auto where = vars.find(name);
    if (where != vars.end()) {
        return where->second.get_flags();
    }
    return none();
}

void env_universal_t::set(const wcstring &key, const env_var_t &var) {
    bool new_entry = vars.count(key) == 0;
    env_var_t &entry = vars[key];
    if (new_entry || entry != var) {
        entry = var;
        this->modified.insert(key);
        if (entry.exports()) export_generation += 1;
    }
}

bool env_universal_t::remove(const wcstring &key) {
    auto iter = this->vars.find(key);
    if (iter != this->vars.end()) {
        if (iter->second.exports()) export_generation += 1;
        this->vars.erase(iter);
        this->modified.insert(key);
        return true;
    }
    return false;
}

std::vector<wcstring> env_universal_t::get_names(bool show_exported, bool show_unexported) const {
    std::vector<wcstring> result;
    for (const auto &kv : vars) {
        const wcstring &key = kv.first;
        const env_var_t &var = kv.second;
        if ((var.exports() && show_exported) || (!var.exports() && show_unexported)) {
            result.push_back(key);
        }
    }
    return result;
}

// Given a variable table, generate callbacks representing the difference between our vars and the
// new vars. Update our exports generation.
void env_universal_t::generate_callbacks_and_update_exports(const var_table_t &new_vars,
                                                            callback_data_list_t &callbacks) {
    // Construct callbacks for erased values.
    for (const auto &kv : this->vars) {
        const wcstring &key = kv.first;
        // Skip modified values.
        if (this->modified.count(key)) {
            continue;
        }

        // If the value is not present in new_vars, it has been erased.
        if (new_vars.count(key) == 0) {
            callbacks.push_back(callback_data_t(key, none()));
            if (kv.second.exports()) export_generation += 1;
        }
    }

    // Construct callbacks for newly inserted or changed values.
    for (const auto &kv : new_vars) {
        const wcstring &key = kv.first;

        // Skip modified values.
        if (this->modified.find(key) != this->modified.end()) {
            continue;
        }

        // See if the value has changed.
        const env_var_t &new_entry = kv.second;
        var_table_t::const_iterator existing = this->vars.find(key);

        bool old_exports = (existing != this->vars.end() && existing->second.exports());
        bool export_changed = (old_exports != new_entry.exports());
        bool value_changed = existing != this->vars.end() && existing->second != new_entry;
        if (export_changed || value_changed) {
            export_generation += 1;
        }
        if (existing == this->vars.end() || export_changed || value_changed) {
            // Value is set for the first time, or has changed.
            callbacks.push_back(callback_data_t(key, new_entry));
        }
    }
}

void env_universal_t::acquire_variables(var_table_t &&vars_to_acquire) {
    // Copy modified values from existing vars to vars_to_acquire.
    for (const auto &key : this->modified) {
        auto src_iter = this->vars.find(key);
        if (src_iter == this->vars.end()) {
            /* The value has been deleted. */
            vars_to_acquire.erase(key);
        } else {
            // The value has been modified. Copy it over. Note we can destructively modify the
            // source entry in vars since we are about to get rid of this->vars entirely.
            env_var_t &src = src_iter->second;
            env_var_t &dst = vars_to_acquire[key];
            dst = src;
        }
    }

    // We have constructed all the callbacks and updated vars_to_acquire. Acquire it!
    this->vars = std::move(vars_to_acquire);
}

void env_universal_t::load_from_fd(int fd, callback_data_list_t &callbacks) {
    assert(fd >= 0);
    // Get the dev / inode.
    const file_id_t current_file = file_id_for_fd(fd);
    if (current_file == last_read_file) {
        FLOGF(uvar_file, L"universal log sync elided based on fstat()");
    } else {
        // Read a variables table from the file.
        var_table_t new_vars;
        uvar_format_t format = this->read_message_internal(fd, &new_vars);

        // Hacky: if the read format is in the future, avoid overwriting the file: never try to
        // save.
        if (format == uvar_format_t::future) {
            ok_to_save = false;
        }

        // Announce changes and update our exports generation.
        this->generate_callbacks_and_update_exports(new_vars, callbacks);

        // Acquire the new variables.
        this->acquire_variables(std::move(new_vars));
        last_read_file = current_file;
    }
}

bool env_universal_t::load_from_path(const wcstring &path, callback_data_list_t &callbacks) {
    return load_from_path(wcs2zstring(path), callbacks);
}

bool env_universal_t::load_from_path(const std::string &path, callback_data_list_t &callbacks) {
    // Check to see if the file is unchanged. We do this again in load_from_fd, but this avoids
    // opening the file unnecessarily.
    if (last_read_file != kInvalidFileID && file_id_for_path(path) == last_read_file) {
        FLOGF(uvar_file, L"universal log sync elided based on fast stat()");
        return true;
    }

    bool result = false;
    autoclose_fd_t fd{open_cloexec(path, O_RDONLY)};
    if (fd.valid()) {
        FLOGF(uvar_file, L"universal log reading from file");
        this->load_from_fd(fd.fd(), callbacks);
        result = true;
    }
    return result;
}

/// Serialize the contents to a string.
std::string env_universal_t::serialize_with_vars(const var_table_t &vars) {
    std::string storage;
    std::string contents;
    contents.append(SAVE_MSG);
    contents.append("# VERSION: " UVARS_VERSION_3_0 "\n");

    // Preserve legacy behavior by sorting the values first
    using env_pair_t =
        std::pair<std::reference_wrapper<const wcstring>, std::reference_wrapper<const env_var_t>>;
    std::vector<env_pair_t> cloned(vars.begin(), vars.end());
    std::sort(cloned.begin(), cloned.end(), [](const env_pair_t &p1, const env_pair_t &p2) {
        return p1.first.get() < p2.first.get();
    });

    for (const auto &kv : cloned) {
        // Append the entry. Note that append_file_entry may fail, but that only affects one
        // variable; soldier on.
        const wcstring &key = kv.first;
        const env_var_t &var = kv.second;
        append_file_entry(var.get_flags(), key, encode_serialized(var.as_list()), &contents,
                          &storage);
    }
    return contents;
}

/// Writes our state to the fd. path is provided only for error reporting.
bool env_universal_t::write_to_fd(int fd, const wcstring &path) {
    assert(fd >= 0);
    bool success = true;
    std::string contents = serialize_with_vars(vars);
    if (write_loop(fd, contents.data(), contents.size()) < 0) {
        const char *error = std::strerror(errno);
        FLOGF(error, _(L"Unable to write to universal variables file '%ls': %s"), path.c_str(),
              error);
        success = false;
    }

    // Since we just wrote out this file, it matches our internal state; pretend we read from it.
    this->last_read_file = file_id_for_fd(fd);

    // We don't close the file.
    return success;
}

bool env_universal_t::move_new_vars_file_into_place(const wcstring &src, const wcstring &dst) {
    int ret = wrename(src, dst);
    if (ret != 0) {
        const char *error = std::strerror(errno);
        FLOGF(error, _(L"Unable to rename file from '%ls' to '%ls': %s"), src.c_str(), dst.c_str(),
              error);
    }
    return ret == 0;
}

void env_universal_t::initialize_at_path(callback_data_list_t &callbacks, wcstring path) {
    if (path.empty()) return;
    assert(!initialized() && "Already initialized");
    vars_path_ = std::move(path);
    narrow_vars_path_ = wcs2zstring(vars_path_);

    if (load_from_path(narrow_vars_path_, callbacks)) {
        // Successfully loaded from our normal path.
        return;
    }
}

void env_universal_t::initialize(callback_data_list_t &callbacks) {
    // Set do_flock to false immediately if the default variable path is on a remote filesystem.
    // See #7968.
    if (path_get_config_remoteness() == dir_remoteness_t::remote) do_flock = false;
    this->initialize_at_path(callbacks, default_vars_path());
}

autoclose_fd_t env_universal_t::open_temporary_file(const wcstring &directory, wcstring *out_path) {
    // Create and open a temporary file for writing within the given directory. Try to create a
    // temporary file, up to 10 times. We don't use mkstemps because we want to open it CLO_EXEC.
    // This should almost always succeed on the first try.
    assert(!string_suffixes_string(L"/", directory));  //!OCLINT(multiple unary operator)

    int saved_errno = 0;
    const wcstring tmp_name_template = directory + L"/fishd.tmp.XXXXXX";
    autoclose_fd_t result;
    std::string narrow_str;
    for (size_t attempt = 0; attempt < 10 && !result.valid(); attempt++) {
        narrow_str = wcs2zstring(tmp_name_template);
        result.reset(fish_mkstemp_cloexec(&narrow_str[0]));
        saved_errno = errno;
    }
    *out_path = str2wcstring(narrow_str);

    if (!result.valid()) {
        const char *error = std::strerror(saved_errno);
        FLOGF(error, _(L"Unable to open temporary file '%ls': %s"), out_path->c_str(), error);
    }
    return result;
}

/// Try locking the file.
/// \return true on success, false on error.
static bool flock_uvar_file(int fd) {
    double start_time = timef();
    while (flock(fd, LOCK_EX) == -1) {
        if (errno != EINTR) return false;  // do nothing per issue #2149
    }
    double duration = timef() - start_time;
    if (duration > 0.25) {
        FLOGF(warning, _(L"Locking the universal var file took too long (%.3f seconds)."),
              duration);
        return false;
    }
    return true;
}

bool env_universal_t::open_and_acquire_lock(const wcstring &path, autoclose_fd_t *out_fd) {
    // Attempt to open the file for reading at the given path, atomically acquiring a lock. On BSD,
    // we can use O_EXLOCK. On Linux, we open the file, take a lock, and then compare fstat() to
    // stat(); if they match, it means that the file was not replaced before we acquired the lock.
    //
    // We pass O_RDONLY with O_CREAT; this creates a potentially empty file. We do this so that we
    // have something to lock on.
    bool locked_by_open = false;
    int flags = O_RDWR | O_CREAT;

#ifdef O_EXLOCK
    if (do_flock) {
        flags |= O_EXLOCK;
        locked_by_open = true;
    }
#endif

    autoclose_fd_t fd{};
    while (!fd.valid()) {
        fd = autoclose_fd_t{wopen_cloexec(path, flags, 0644)};

        if (!fd.valid()) {
            int err = errno;
            if (err == EINTR) continue;  // signaled; try again

#ifdef O_EXLOCK
            if ((flags & O_EXLOCK) && (err == ENOTSUP || err == EOPNOTSUPP)) {
                // Filesystem probably does not support locking. Give up on locking.
                // Note that on Linux the two errno symbols have the same value but on BSD they're
                // different.
                flags &= ~O_EXLOCK;
                do_flock = false;
                locked_by_open = false;
                continue;
            }
#endif
            FLOGF(error, _(L"Unable to open universal variable file '%s': %s"), path.c_str(),
                  std::strerror(err));
            break;
        }

        assert(fd.valid() && "Should have a valid fd here");

        // Lock if we want to lock and open() didn't do it for us.
        // If flock fails, give up on locking forever.
        if (do_flock && !locked_by_open) {
            if (!flock_uvar_file(fd.fd())) do_flock = false;
        }

        // Hopefully we got the lock. However, it's possible the file changed out from under us
        // while we were waiting for the lock. Make sure that didn't happen.
        if (file_id_for_fd(fd.fd()) != file_id_for_path(path)) {
            // Oops, it changed! Try again.
            fd.close();
        }
    }

    *out_fd = std::move(fd);
    return out_fd->valid();
}

// Returns true if modified variables were written, false if not. (There may still be variable
// changes due to other processes on a false return).
bool env_universal_t::sync(callback_data_list_t &callbacks) {
    if (!initialized()) return false;

    FLOGF(uvar_file, L"universal log sync");
    // Our saving strategy:
    //
    // 1. Open the file, producing an fd.
    // 2. Lock the file (may be combined with step 1 on systems with O_EXLOCK)
    // 3. After taking the lock, check if the file at the given path is different from what we
    // opened. If so, start over.
    // 4. Read from the file. This can be elided if its dev/inode is unchanged since the last read
    // 5. Open an adjacent temporary file
    // 6. Write our changes to an adjacent file
    // 7. Move the adjacent file into place via rename. This is assumed to be atomic.
    // 8. Release the lock and close the file
    //
    // Consider what happens if Process 1 and 2 both do this simultaneously. Can there be data loss?
    // Process 1 opens the file and then attempts to take the lock. Now, either process 1 will see
    // the original file, or process 2's new file. If it sees the new file, we're OK: it's going to
    // read from the new file, and so there's no data loss. If it sees the old file, then process 2
    // must have locked it (if process 1 locks it, switch their roles). The lock will block until
    // process 2 reaches step 7; at that point process 1 will reach step 2, notice that the file has
    // changed, and then start over.
    //
    // It's possible that the underlying filesystem does not support locks (lockless NFS). In this
    // case, we risk data loss if two shells try to write their universal variables simultaneously.
    // In practice this is unlikely, since uvars are usually written interactively.
    //
    // Prior versions of fish used a hard link scheme to support file locking on lockless NFS. The
    // risk here is that if the process crashes or is killed while holding the lock, future
    // instances of fish will not be able to obtain it. This seems to be a greater risk than that of
    // data loss on lockless NFS. Users who put their home directory on lockless NFS are playing
    // with fire anyways.
    // If we have no changes, just load.
    if (modified.empty()) {
        this->load_from_path(narrow_vars_path_, callbacks);
        FLOGF(uvar_file, L"universal log no modifications");
        return false;
    }

    const wcstring directory = wdirname(vars_path_);
    autoclose_fd_t vars_fd{};

    FLOGF(uvar_file, L"universal log performing full sync");

    // Open the file.
    if (!this->open_and_acquire_lock(vars_path_, &vars_fd)) {
        FLOGF(uvar_file, L"universal log open_and_acquire_lock() failed");
        return false;
    }

    // Read from it.
    assert(vars_fd.valid());
    this->load_from_fd(vars_fd.fd(), callbacks);

    if (ok_to_save) {
        return this->save(directory, vars_path_);
    } else {
        return true;
    }
}

// Write our file contents.
// \return true on success, false on failure.
bool env_universal_t::save(const wcstring &directory, const wcstring &vars_path) {
    assert(ok_to_save && "It's not OK to save");

    wcstring private_file_path;

    // Open adjacent temporary file.
    autoclose_fd_t private_fd = this->open_temporary_file(directory, &private_file_path);
    bool success = private_fd.valid();

    if (!success) FLOGF(uvar_file, L"universal log open_temporary_file() failed");

    // Write to it.
    if (success) {
        assert(private_fd.valid());
        success = this->write_to_fd(private_fd.fd(), private_file_path);
        if (!success) FLOGF(uvar_file, L"universal log write_to_fd() failed");
    }

    if (success) {
        wcstring real_path;
        if (auto maybe_real_path = wrealpath(vars_path)) {
            real_path = *maybe_real_path;
        } else {
            real_path = vars_path;
        }

        // Ensure we maintain ownership and permissions (#2176).
        struct stat sbuf;
        if (wstat(real_path, &sbuf) >= 0) {
            if (fchown(private_fd.fd(), sbuf.st_uid, sbuf.st_gid) == -1)
                FLOGF(uvar_file, L"universal log fchown() failed");
            if (fchmod(private_fd.fd(), sbuf.st_mode) == -1)
                FLOGF(uvar_file, L"universal log fchmod() failed");
        }

        // Linux by default stores the mtime with low precision, low enough that updates that occur
        // in quick succession may result in the same mtime (even the nanoseconds field). So
        // manually set the mtime of the new file to a high-precision clock. Note that this is only
        // necessary because Linux aggressively reuses inodes, causing the ABA problem; on other
        // platforms we tend to notice the file has changed due to a different inode (or file size!)
        //
        // The current time within the Linux kernel is cached, and generally only updated on a timer
        // interrupt. So if the timer interrupt is running at 10 milliseconds, the cached time will
        // only be updated once every 10 milliseconds.
        //
        // It's probably worth finding a simpler solution to this. The tests ran into this, but it's
        // unlikely to affect users.
#if defined(UVAR_FILE_SET_MTIME_HACK)
        struct timespec times[2] = {};
        times[0].tv_nsec = UTIME_OMIT;  // don't change ctime
        if (0 == clock_gettime(CLOCK_REALTIME, &times[1])) {
            futimens(private_fd.fd(), times);
        }
#endif

        // Apply new file.
        success = this->move_new_vars_file_into_place(private_file_path, real_path);
        if (!success) FLOGF(uvar_file, L"universal log move_new_vars_file_into_place() failed");
    }

    if (success) {
        // Since we moved the new file into place, clear the path so we don't try to unlink it.
        private_file_path.clear();
    }

    // Clean up.
    if (!private_file_path.empty()) {
        wunlink(private_file_path);
    }
    if (success) {
        // All of our modified variables have now been written out.
        modified.clear();
    }
    return success;
}

uvar_format_t env_universal_t::read_message_internal(int fd, var_table_t *vars) {
    // Read everything from the fd. Put a sane limit on it.
    std::string contents;
    while (contents.size() < k_max_read_size) {
        char buffer[4096];
        ssize_t amt = read_loop(fd, buffer, sizeof buffer);
        if (amt <= 0) {
            break;
        }
        contents.append(buffer, amt);
    }

    // Handle overlong files.
    if (contents.size() >= k_max_read_size) {
        contents.resize(k_max_read_size);
        // Back up to a newline.
        size_t newline = contents.rfind('\n');
        contents.resize(newline == wcstring::npos ? 0 : newline);
    }

    return populate_variables(contents, vars);
}

/// \return the format corresponding to file contents \p s.
uvar_format_t env_universal_t::format_for_contents(const std::string &s) {
    // Walk over leading comments, looking for one like '# version'
    line_iterator_t<std::string> iter{s};
    while (iter.next()) {
        const std::string &line = iter.line();
        if (line.empty()) continue;
        if (line.front() != L'#') {
            // Exhausted leading comments.
            break;
        }
        // Note scanf %s is max characters to write; add 1 for null terminator.
        char versionbuf[64 + 1];
        if (sscanf(line.c_str(), "# VERSION: %64s", versionbuf) != 1) continue;

        // Try reading the version.
        if (!std::strcmp(versionbuf, UVARS_VERSION_3_0)) {
            return uvar_format_t::fish_3_0;
        } else {
            // Unknown future version.
            return uvar_format_t::future;
        }
    }
    // No version found, assume 2.x
    return uvar_format_t::fish_2_x;
}

uvar_format_t env_universal_t::populate_variables(const std::string &s, var_table_t *out_vars) {
    // Decide on the format.
    const uvar_format_t format = format_for_contents(s);

    line_iterator_t<std::string> iter{s};
    wcstring wide_line;
    wcstring storage;
    while (iter.next()) {
        const std::string &line = iter.line();
        // Skip empties and constants.
        if (line.empty() || line.front() == L'#') continue;

        // Convert to UTF8.
        wide_line.clear();
        if (!utf8_to_wchar(line.data(), line.size(), &wide_line, 0)) continue;

        switch (format) {
            case uvar_format_t::fish_2_x:
                env_universal_t::parse_message_2x_internal(wide_line, out_vars, &storage);
                break;
            case uvar_format_t::fish_3_0:
            // For future formats, just try with the most recent one.
            case uvar_format_t::future:
                env_universal_t::parse_message_30_internal(wide_line, out_vars, &storage);
                break;
        }
    }
    return format;
}

static const wchar_t *skip_spaces(const wchar_t *str) {
    while (*str == L' ' || *str == L'\t') str++;
    return str;
}

bool env_universal_t::populate_1_variable(const wchar_t *input, env_var_t::env_var_flags_t flags,
                                          var_table_t *vars, wcstring *storage) {
    const wchar_t *str = skip_spaces(input);
    const wchar_t *colon = std::wcschr(str, L':');
    if (!colon) return false;

    // Parse out the value into storage, and decode it into a variable.
    storage->clear();
    auto unescaped = unescape_string(colon + 1, 0);
    if (!unescaped) {
        return false;
    }
    *storage = *unescaped;
    env_var_t var{decode_serialized(*storage), flags};

    // Parse out the key and write into the map.
    storage->assign(str, colon - str);
    const wcstring &key = *storage;
    (*vars)[key] = std::move(var);
    return true;
}

/// Parse message msg per fish 3.0 format.
void env_universal_t::parse_message_30_internal(const wcstring &msgstr, var_table_t *vars,
                                                wcstring *storage) {
    namespace f3 = fish3_uvars;
    const wchar_t *const msg = msgstr.c_str();
    if (msg[0] == L'#') return;

    const wchar_t *cursor = msg;
    if (!match(&cursor, f3::SETUVAR)) {
        FLOGF(warning, PARSE_ERR, msg);
        return;
    }
    // Parse out flags.
    env_var_t::env_var_flags_t flags = 0;
    for (;;) {
        cursor = skip_spaces(cursor);
        if (*cursor != L'-') break;
        if (match(&cursor, f3::EXPORT)) {
            flags |= env_var_t::flag_export;
        } else if (match(&cursor, f3::PATH)) {
            flags |= env_var_t::flag_pathvar;
        } else {
            // Skip this unknown flag, for future proofing.
            while (*cursor && *cursor != L' ' && *cursor != L'\t') cursor++;
        }
    }

    // Populate the variable with these flags.
    if (!populate_1_variable(cursor, flags, vars, storage)) {
        FLOGF(warning, PARSE_ERR, msg);
    }
}

/// Parse message msg per fish 2.x format.
void env_universal_t::parse_message_2x_internal(const wcstring &msgstr, var_table_t *vars,
                                                wcstring *storage) {
    namespace f2x = fish2x_uvars;
    const wchar_t *const msg = msgstr.c_str();
    const wchar_t *cursor = msg;

    if (cursor[0] == L'#') return;

    env_var_t::env_var_flags_t flags = 0;
    if (match(&cursor, f2x::SET_EXPORT)) {
        flags |= env_var_t::flag_export;
    } else if (match(&cursor, f2x::SET)) {
        flags |= 0;
    } else {
        FLOGF(warning, PARSE_ERR, msg);
        return;
    }

    if (!populate_1_variable(cursor, flags, vars, storage)) {
        FLOGF(warning, PARSE_ERR, msg);
    }
}

/// Maximum length of hostname. Longer hostnames are truncated.
#define HOSTNAME_LEN 255

/// Function to get an identifier based on the hostname.
bool get_hostname_identifier(wcstring &result) {
    // The behavior of gethostname if the buffer size is insufficient differs by implementation and
    // libc version Work around this by using a "guaranteed" sufficient buffer size then truncating
    // the result.
    bool success = false;
    char hostname[256] = {};
    if (gethostname(hostname, sizeof(hostname)) == 0) {
        result.assign(str2wcstring(hostname));
        result.assign(truncate(result, HOSTNAME_LEN));
        // Don't return an empty hostname, we may attempt to open a directory instead.
        success = !result.empty();
    }
    return success;
}

namespace {
class universal_notifier_shmem_poller_t final : public universal_notifier_t {
#ifdef __CYGWIN__
    // This is what our shared memory looks like. Everything here is stored in network byte order
    // (big-endian).
    struct universal_notifier_shmem_t {
        uint32_t magic;
        uint32_t version;
        uint32_t universal_variable_seed;
    };

#define SHMEM_MAGIC_NUMBER 0xF154
#define SHMEM_VERSION_CURRENT 1000

   private:
    long long last_change_time{0};
    uint32_t last_seed{0};
    volatile universal_notifier_shmem_t *region{nullptr};

    void open_shmem() {
        assert(region == nullptr);

        // Use a path based on our uid to avoid collisions.
        char path[NAME_MAX];
        snprintf(path, sizeof path, "/%ls_shmem_%d", program_name ? program_name : L"fish",
                 getuid());

        autoclose_fd_t fd{shm_open(path, O_RDWR | O_CREAT, 0600)};
        if (!fd.valid()) {
            const char *error = std::strerror(errno);
            FLOGF(error, _(L"Unable to open shared memory with path '%s': %s"), path, error);
            return;
        }

        // Get the size.
        off_t size = 0;
        struct stat buf = {};
        if (fstat(fd.fd(), &buf) < 0) {
            const char *error = std::strerror(errno);
            FLOGF(error, _(L"Unable to fstat shared memory object with path '%s': %s"), path,
                  error);
            return;
        }
        size = buf.st_size;

        // Set the size, if it's too small.
        if (size < (off_t)sizeof(universal_notifier_shmem_t)) {
            if (ftruncate(fd.fd(), sizeof(universal_notifier_shmem_t)) < 0) {
                const char *error = std::strerror(errno);
                FLOGF(error, _(L"Unable to truncate shared memory object with path '%s': %s"), path,
                      error);
                return;
            }
        }

        // Memory map the region.
        void *addr = mmap(nullptr, sizeof(universal_notifier_shmem_t), PROT_READ | PROT_WRITE,
                          MAP_SHARED, fd.fd(), 0);
        if (addr == MAP_FAILED) {
            const char *error = std::strerror(errno);
            FLOGF(error, _(L"Unable to memory map shared memory object with path '%s': %s"), path,
                  error);
            this->region = nullptr;
            return;
        }
        this->region = static_cast<universal_notifier_shmem_t *>(addr);

        // Read the current seed.
        this->poll();
    }

   public:
    // Our notification involves changing the value in our shared memory. In practice, all clients
    // will be in separate processes, so it suffices to set the value to a pid. For testing
    // purposes, however, it's useful to keep them in the same process, so we increment the value.
    // This isn't "safe" in the sense that multiple simultaneous increments may result in one being
    // lost, but it should always result in the value being changed, which is sufficient.
    void post_notification() override {
        if (region != nullptr) {
            /* Read off the seed */
            uint32_t seed = ntohl(region->universal_variable_seed);  //!OCLINT(constant cond op)

            // Increment it. Don't let it wrap to zero.
            do {
                seed++;
            } while (seed == 0);

            // Write out our data.
            region->magic = htonl(SHMEM_MAGIC_NUMBER);       //!OCLINT(constant cond op)
            region->version = htonl(SHMEM_VERSION_CURRENT);  //!OCLINT(constant cond op)
            region->universal_variable_seed = htonl(seed);   //!OCLINT(constant cond op)

            FLOGF(uvar_notifier, "posting notification: seed %u -> %u", last_seed, seed);
            last_seed = seed;
        }
    }

    universal_notifier_shmem_poller_t() { open_shmem(); }

    ~universal_notifier_shmem_poller_t() {
        if (region != nullptr) {
            void *address = const_cast<void *>(static_cast<volatile void *>(region));
            if (munmap(address, sizeof(universal_notifier_shmem_t)) < 0) {
                wperror(L"munmap");
            }
        }
    }

    bool poll() override {
        bool result = false;
        if (region != nullptr) {
            uint32_t seed = ntohl(region->universal_variable_seed);  //!OCLINT(constant cond op)
            if (seed != last_seed) {
                result = true;
                FLOGF(uvar_notifier, "polled true: shmem seed change %u -> %u", last_seed, seed);
                last_seed = seed;
                last_change_time = get_time();
            }
        }
        return result;
    }

    unsigned long usec_delay_between_polls() const override {
        // If it's been less than five seconds since the last change, we poll quickly Otherwise we
        // poll more slowly. Note that a poll is a very cheap shmem read. The bad part about making
        // this high is the process scheduling/wakeups it produces.
        long long usec_per_sec = 1000000;
        if (get_time() - last_change_time < 5LL * usec_per_sec) {
            return usec_per_sec / 10;  // 10 times a second
        }
        return usec_per_sec / 3;  // 3 times a second
    }
#else  // this class isn't valid on this system
   public:
    [[noreturn]] universal_notifier_shmem_poller_t() {
        DIE("universal_notifier_shmem_poller_t cannot be used on this system");
    }
#endif
};

/// A notifyd-based notifier. Very straightforward.
class universal_notifier_notifyd_t final : public universal_notifier_t {
#ifdef FISH_NOTIFYD_AVAILABLE
    // Note that we should not use autoclose_fd_t, as notify_cancel() takes responsibility for
    // closing it.
    int notify_fd{-1};
    int token{-1};  // NOTIFY_TOKEN_INVALID
    std::string name{};

    void setup_notifyd() {
        // Per notify(3), the user.uid.%d style is only accessible to processes with that uid.
        char local_name[256];
        snprintf(local_name, sizeof local_name, "user.uid.%d.%ls.uvars", getuid(),
                 program_name ? program_name : L"fish");
        name.assign(local_name);

        uint32_t status =
            notify_register_file_descriptor(name.c_str(), &this->notify_fd, 0, &this->token);

        if (status != NOTIFY_STATUS_OK) {
            FLOGF(warning, "notify_register_file_descriptor() failed with status %u.", status);
            FLOGF(warning, "Universal variable notifications may not be received.");
        }
        if (notify_fd >= 0) {
            // Mark us for non-blocking reads, and CLO_EXEC.
            int flags = fcntl(notify_fd, F_GETFL, 0);
            if (flags >= 0 && !(flags & O_NONBLOCK)) {
                fcntl(notify_fd, F_SETFL, flags | O_NONBLOCK);
            }

            (void)set_cloexec(notify_fd);
            // Serious hack: notify_fd is likely the read end of a pipe. The other end is owned by
            // libnotify, which does not mark it as CLO_EXEC (it should!). The next fd is probably
            // notify_fd + 1. Do it ourselves. If the implementation changes and some other FD gets
            // marked as CLO_EXEC, that's probably a good thing.
            (void)set_cloexec(notify_fd + 1);
        }
    }

   public:
    universal_notifier_notifyd_t() { setup_notifyd(); }

    ~universal_notifier_notifyd_t() {
        if (token != -1 /* NOTIFY_TOKEN_INVALID */) {
            // Note this closes notify_fd.
            notify_cancel(token);
        }
    }

    int notification_fd() const override { return notify_fd; }

    bool notification_fd_became_readable(int fd) override {
        // notifyd notifications come in as 32 bit values. We don't care about the value. We set
        // ourselves as non-blocking, so just read until we can't read any more.
        assert(fd == notify_fd);
        bool read_something = false;
        unsigned char buff[64];
        ssize_t amt_read;
        do {
            amt_read = read(notify_fd, buff, sizeof buff);
            read_something = (read_something || amt_read > 0);
        } while (amt_read == sizeof buff);
        FLOGF(uvar_notifier, "notify fd %s readable", read_something ? "was" : "was not");
        return read_something;
    }

    void post_notification() override {
        FLOG(uvar_notifier, "posting notification");
        uint32_t status = notify_post(name.c_str());
        if (status != NOTIFY_STATUS_OK) {
            FLOGF(warning,
                  "notify_post() failed with status %u. Uvar notifications may not be sent.",
                  status);
        }
    }
#else  // this class isn't valid on this system
   public:
    [[noreturn]] universal_notifier_notifyd_t() {
        DIE("universal_notifier_notifyd_t cannot be used on this system");
    }
#endif
};

/// Returns a "variables" file in the appropriate runtime directory. This is called infrequently and
/// so does not need to be cached.
static wcstring default_named_pipe_path() {
    wcstring result = env_get_runtime_path();
    if (!result.empty()) {
        result.append(L"/fish_universal_variables");
    }
    return result;
}

/// Create a fifo (named pipe) at \p test_path if non-null, or a default runtime path if null.
/// Open the fifo for both reading and writing, in non-blocking mode.
/// \return the fifo, or an invalid fd on failure.
static autoclose_fd_t make_fifo(const wchar_t *test_path, const wchar_t *suffix) {
    wcstring vars_path = test_path ? wcstring(test_path) : default_named_pipe_path();
    vars_path.append(suffix);
    const std::string narrow_path = wcs2zstring(vars_path);

    int mkfifo_status = mkfifo(narrow_path.c_str(), 0600);
    if (mkfifo_status == -1 && errno != EEXIST) {
        const char *error = std::strerror(errno);
        const wchar_t *errmsg = _(L"Unable to make a pipe for universal variables using '%ls': %s");
        FLOGF(error, errmsg, vars_path.c_str(), error);
        return autoclose_fd_t{};
    }

    autoclose_fd_t res{wopen_cloexec(vars_path, O_RDWR | O_NONBLOCK, 0600)};
    if (!res.valid()) {
        const char *error = std::strerror(errno);
        const wchar_t *errmsg = _(L"Unable to open a pipe for universal variables using '%ls': %s");
        FLOGF(error, errmsg, vars_path.c_str(), error);
    }
    return res;
}

// Named-pipe based notifier. All clients open the same named pipe for reading and writing. The
// pipe's readability status is a trigger to enter polling mode.
//
// To post a notification, write some data to the pipe, wait a little while, and then read it back.
//
// To receive a notification, watch for the pipe to become readable. When it does, enter a polling
// mode until the pipe is no longer readable, where we poll based on the modification date of the
// pipe. To guard against the possibility of a shell exiting when there is data remaining in the
// pipe, if the pipe is kept readable too long, clients will attempt to read data out of it (to
// render it no longer readable).
class universal_notifier_named_pipe_t final : public universal_notifier_t {
#if !defined(__CYGWIN__)
    // We operate a state machine.
    enum state_t{
        // The pipe is not yet readable. There is nothing to do in poll.
        // If the pipe becomes readable we will enter the polling state.
        waiting_for_readable,

        // The pipe is readable. In poll, check if the pipe is still readable,
        // and whether its timestamp has changed.
        polling_during_readable,

        // We have written to the pipe (so we expect it to be readable).
        // We may read back from it in poll().
        waiting_to_drain,
    };

    // The state we are currently in.
    state_t state{waiting_for_readable};

    // When we entered that state, in microseconds since epoch.
    long long state_start_usec{-1};

    // The pipe itself; this is opened read/write.
    autoclose_fd_t pipe_fd;

    // The pipe's file ID containing the last modified timestamp.
    file_id_t pipe_timestamps{};

    // If we are in waiting_to_drain state, how much we have written and therefore are responsible
    // for draining.
    size_t drain_amount{0};

    // We "flash" the pipe to make it briefly readable, for this many usec.
    static constexpr long long k_flash_duration_usec = 1e4;

    // If the pipe remains readable for this many usec, we drain it.
    static constexpr long long k_readable_too_long_duration_usec = 1e6;

    /// \return the name of a state.
    static const char *state_name(state_t s) {
        switch (s) {
            case waiting_for_readable:
                return "waiting";
            case polling_during_readable:
                return "polling";
            case waiting_to_drain:
                return "draining";
        }
        DIE("Unreachable");
    }

    // Switch to a state (may or may not be new).
    void set_state(state_t new_state) {
        FLOGF(uvar_notifier, "changing from %s to %s", state_name(state), state_name(new_state));
        state = new_state;
        state_start_usec = get_time();
    }

    // Called when the pipe has been readable for too long.
    void drain_excess() const {
        // The pipe seems to have data on it, that won't go away. Read a big chunk out of it. We
        // don't read until it's exhausted, because if someone were to pipe say /dev/null, that
        // would cause us to hang!
        FLOG(uvar_notifier, "pipe was full, draining it");
        char buff[512];
        ignore_result(read(pipe_fd.fd(), buff, sizeof buff));
    }

    // Called when we want to read back data we have written, to mark the pipe as non-readable.
    void drain_written() {
        while (this->drain_amount > 0) {
            char buff[64];
            size_t amt = std::min(this->drain_amount, sizeof buff);
            ignore_result(read(this->pipe_fd.fd(), buff, amt));
            this->drain_amount -= amt;
        }
    }

    /// Check if the pipe's file ID (aka struct stat) is different from what we have stored.
    /// If it has changed, it indicates that someone has modified the pipe; update our stored id.
    /// \return true if changed, false if not.
    bool update_pipe_timestamps() {
        if (!pipe_fd.valid()) return false;
        file_id_t timestamps = file_id_for_fd(pipe_fd.fd());
        if (timestamps == this->pipe_timestamps) {
            return false;
        }
        this->pipe_timestamps = timestamps;
        return true;
    }

   public:
    explicit universal_notifier_named_pipe_t(const wchar_t *test_path)
        : pipe_fd(make_fifo(test_path, L".notifier")) {}

    ~universal_notifier_named_pipe_t() override = default;

    int notification_fd() const override {
        if (!pipe_fd.valid()) return -1;
        // If we are waiting for the pipe to be readable, return it for select.
        // Otherwise we expect it to be readable already; return invalid.
        switch (state) {
            case waiting_for_readable:
                return pipe_fd.fd();
            case polling_during_readable:
            case waiting_to_drain:
                return -1;
        }
        DIE("unreachable");
    }

    bool notification_fd_became_readable(int fd) override {
        assert(fd == pipe_fd.fd() && "Wrong fd");
        UNUSED(fd);
        switch (state) {
            case waiting_for_readable:
                // We are now readable.
                // Grab the timestamp and return true indicating that we received a notification.
                set_state(polling_during_readable);
                update_pipe_timestamps();
                return true;

            case polling_during_readable:
            case waiting_to_drain:
                // We did not return an fd to wait on, so should not be called.
                DIE("should not be called in this state");
        }
        DIE("unreachable");
    }

    void post_notification() override {
        if (!pipe_fd.valid()) return;
        // We need to write some data (any data) to the pipe, then wait for a while, then read
        // it back. Nobody is expected to read it except us.
        FLOGF(uvar_notifier, "writing to pipe (written %lu)", (unsigned long)drain_amount);
        char c[1] = {'\0'};
        ssize_t amt_written = write(pipe_fd.fd(), c, sizeof c);
        if (amt_written < 0 && (errno == EWOULDBLOCK || errno == EAGAIN)) {
            // Very unusual: the pipe is full! Try to read some and repeat once.
            drain_excess();
            amt_written = write(pipe_fd.fd(), c, sizeof c);
            if (amt_written < 0) {
                FLOG(uvar_notifier, "pipe could not be drained, skipping notification");
                return;
            }
            FLOG(uvar_notifier, "pipe drained");
        }
        assert(amt_written >= 0 && "Amount should not be negative");
        this->drain_amount += amt_written;
        // We unconditionally set our state to waiting to drain.
        set_state(waiting_to_drain);
        update_pipe_timestamps();
    }

    unsigned long usec_delay_between_polls() const override {
        if (!pipe_fd.valid()) return 0;
        switch (state) {
            case waiting_for_readable:
                // No polling necessary until it becomes readable.
                return 0;

            case polling_during_readable:
            case waiting_to_drain:
                return k_flash_duration_usec;
        }
        DIE("Unreachable");
    }

    bool poll() override {
        if (!pipe_fd.valid()) return false;
        switch (state) {
            case waiting_for_readable:
                // Nothing to do until the fd is readable.
                return false;

            case polling_during_readable: {
                // If we're no longer readable, go back to wait mode.
                // Conversely, if we have been readable too long, perhaps some fish died while its
                // written data was still on the pipe; drain some.
                if (!poll_fd_readable(pipe_fd.fd())) {
                    set_state(waiting_for_readable);
                } else if (get_time() >= state_start_usec + k_readable_too_long_duration_usec) {
                    drain_excess();
                }
                // Sync if the pipe's timestamp is different, meaning someone modified the pipe
                // since we last saw it.
                if (update_pipe_timestamps()) {
                    FLOG(uvar_notifier, "pipe changed, will sync uvars");
                    return true;
                }
                return false;
            }

            case waiting_to_drain: {
                // We wrote data to the pipe. Maybe read it back.
                // If we are still readable, then there is still data on the pipe; maybe another
                // change occurred with ours.
                if (get_time() >= state_start_usec + k_flash_duration_usec) {
                    drain_written();
                    if (!poll_fd_readable(pipe_fd.fd())) {
                        set_state(waiting_for_readable);
                    } else {
                        set_state(polling_during_readable);
                    }
                }
                return update_pipe_timestamps();
            }
        }
        DIE("Unreachable");
    }

#else  // this class isn't valid on this system
   public:
    universal_notifier_named_pipe_t(const wchar_t *test_path) {
        static_cast<void>(test_path);
        DIE("universal_notifier_named_pipe_t cannot be used on this system");
    }
#endif
};
}  // namespace

universal_notifier_t::notifier_strategy_t universal_notifier_t::resolve_default_strategy() {
#ifdef FISH_NOTIFYD_AVAILABLE
    return strategy_notifyd;
#elif defined(__CYGWIN__)
    return strategy_shmem_polling;
#else
    return strategy_named_pipe;
#endif
}

universal_notifier_t &universal_notifier_t::default_notifier() {
    static std::unique_ptr<universal_notifier_t> result =
        new_notifier_for_strategy(universal_notifier_t::resolve_default_strategy());
    return *result;
}

std::unique_ptr<universal_notifier_t> universal_notifier_t::new_notifier_for_strategy(
    universal_notifier_t::notifier_strategy_t strat, const wchar_t *test_path) {
    switch (strat) {
        case strategy_notifyd: {
            return make_unique<universal_notifier_notifyd_t>();
        }
        case strategy_shmem_polling: {
            return make_unique<universal_notifier_shmem_poller_t>();
        }
        case strategy_named_pipe: {
            return make_unique<universal_notifier_named_pipe_t>(test_path);
        }
    }
    DIE("should never reach this statement");
    return nullptr;
}

// Default implementations.
universal_notifier_t::universal_notifier_t() = default;

universal_notifier_t::~universal_notifier_t() = default;

int universal_notifier_t::notification_fd() const { return -1; }

bool universal_notifier_t::poll() { return false; }

void universal_notifier_t::post_notification() {}

unsigned long universal_notifier_t::usec_delay_between_polls() const { return 0; }

bool universal_notifier_t::notification_fd_became_readable(int fd) {
    UNUSED(fd);
    return false;
}

var_table_ffi_t::var_table_ffi_t(const var_table_t &table) {
    for (const auto &kv : table) {
        this->names.push_back(kv.first);
        this->vars.push_back(kv.second);
    }
}
<<<<<<< HEAD
var_table_ffi_t::~var_table_ffi_t() = default;
=======
var_table_ffi_t::~var_table_ffi_t() = default;
#endif
>>>>>>> a6f71cfa
<|MERGE_RESOLUTION|>--- conflicted
+++ resolved
@@ -1446,9 +1446,5 @@
         this->vars.push_back(kv.second);
     }
 }
-<<<<<<< HEAD
 var_table_ffi_t::~var_table_ffi_t() = default;
-=======
-var_table_ffi_t::~var_table_ffi_t() = default;
-#endif
->>>>>>> a6f71cfa
+#endif