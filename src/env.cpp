#if 0
// Functions for setting and getting environment variables.
#include "config.h"  // IWYU pragma: keep

#include "env.h"

#include <errno.h>
#include <pwd.h>
#include <stddef.h>
#include <stdio.h>
#include <stdlib.h>
#include <sys/stat.h>
#include <unistd.h>

#include <algorithm>
#include <map>
#include <mutex>
#include <set>
#include <utility>
#include <vector>

#include "abbrs.h"
#include "common.h"
#include "env_dispatch.h"
#include "env_universal_common.h"
#include "event.h"
#include "fallback.h"  // IWYU pragma: keep
#include "fish_version.h"
#include "flog.h"
#include "global_safety.h"
#include "history.h"
#include "input.h"
#include "kill.h"
#include "null_terminated_array.h"
#include "path.h"
#include "proc.h"
#include "reader.h"
#include "termsize.h"
#include "threads.rs.h"
#include "wcstringutil.h"
#include "wutil.h"  // IWYU pragma: keep

/// Some configuration path environment variables.
#define FISH_DATADIR_VAR L"__fish_data_dir"
#define FISH_SYSCONFDIR_VAR L"__fish_sysconf_dir"
#define FISH_HELPDIR_VAR L"__fish_help_dir"
#define FISH_BIN_DIR L"__fish_bin_dir"
#define FISH_CONFIG_DIR L"__fish_config_dir"
#define FISH_USER_DATA_DIR L"__fish_user_data_dir"

/// At init, we read all the environment variables from this array.
extern char **environ;

bool curses_initialized = false;

/// Does the terminal have the "eat_newline_glitch".
bool term_has_xn = false;

// static
env_var_t env_var_t::new_ffi(EnvVar *ptr) {
    assert(ptr != nullptr && "env_var_t::new_ffi called with null pointer");
    return env_var_t(rust::Box<EnvVar>::from_raw(ptr));
}

wchar_t env_var_t::get_delimiter() const { return impl_->get_delimiter(); }

bool env_var_t::empty() const { return impl_->is_empty(); }
bool env_var_t::exports() const { return impl_->exports(); }
bool env_var_t::is_read_only() const { return impl_->is_read_only(); }
bool env_var_t::is_pathvar() const { return impl_->is_pathvar(); }
env_var_t::env_var_flags_t env_var_t::get_flags() const { return impl_->get_flags(); }

wcstring env_var_t::as_string() const {
    wcstring res = std::move(*impl_->as_string());
    return res;
}

void env_var_t::to_list(std::vector<wcstring> &out) const {
    wcstring_list_ffi_t list{};
    impl_->to_list(list);
    out = std::move(list.vals);
}

std::vector<wcstring> env_var_t::as_list() const {
    std::vector<wcstring> res = std::move(impl_->as_list()->vals);
    return res;
}

env_var_t &env_var_t::operator=(const env_var_t &rhs) {
    this->impl_ = rhs.impl_->clone_box();
    return *this;
}

env_var_t::env_var_t(const wcstring_list_ffi_t &vals, uint8_t flags)
    : impl_(env_var_create(vals, flags)) {}

env_var_t::env_var_t(const env_var_t &rhs) : impl_(rhs.impl_->clone_box()) {}

bool env_var_t::operator==(const env_var_t &rhs) const { return impl_->equals(*rhs.impl_); }

environment_t::~environment_t() = default;

env_var_t::env_var_flags_t env_var_t::flags_for(const wchar_t *name) { return env_flags_for(name); }

wcstring environment_t::get_pwd_slash() const {
    // Return "/" if PWD is missing.
    // See https://github.com/fish-shell/fish-shell/issues/5080
    auto pwd_var = get_unless_empty(L"PWD");
    wcstring pwd;
    if (pwd_var) {
        pwd = pwd_var->as_string();
    }
    if (!string_suffixes_string(L"/", pwd)) {
        pwd.push_back(L'/');
    }
    return pwd;
}

maybe_t<env_var_t> environment_t::get_unless_empty(const wcstring &key,
                                                   env_mode_flags_t mode) const {
    if (auto variable = this->get(key, mode)) {
        if (!variable->empty()) {
            return variable;
        }
    }
    return none();
}

std::unique_ptr<env_var_t> environment_t::get_or_null(wcstring const &key,
                                                      env_mode_flags_t mode) const {
    auto variable = this->get(key, mode);
    if (!variable.has_value()) {
        return nullptr;
    }
    return make_unique<env_var_t>(variable.acquire());
}

null_environment_t::null_environment_t() : impl_(env_null_create()) {}
null_environment_t::~null_environment_t() = default;

maybe_t<env_var_t> null_environment_t::get(const wcstring &key, env_mode_flags_t mode) const {
    if (auto *ptr = impl_->getf(key, mode)) {
        return env_var_t::new_ffi(ptr);
    }
    return none();
}

std::vector<wcstring> null_environment_t::get_names(env_mode_flags_t flags) const {
    wcstring_list_ffi_t names;
    impl_->get_names(flags, names);
    return std::move(names.vals);
}

/// Set up the USER and HOME variable.
static void setup_user(env_stack_t &vars) {
    auto uid = geteuid();
    auto user_var = vars.get_unless_empty(L"USER");
    struct passwd userinfo;
    struct passwd *result;
    char buf[8192];

    // If we have a $USER, we try to get the passwd entry for the name.
    // If that has the same UID that we use, we assume the data is correct.
    if (user_var) {
        std::string unam_narrow = wcs2zstring(user_var->as_string());
        int retval = getpwnam_r(unam_narrow.c_str(), &userinfo, buf, sizeof(buf), &result);
        if (!retval && result) {
            if (result->pw_uid == uid) {
                // The uid matches but we still might need to set $HOME.
                if (!vars.get_unless_empty(L"HOME")) {
                    if (userinfo.pw_dir) {
                        vars.set_one(L"HOME", ENV_GLOBAL | ENV_EXPORT,
                                     str2wcstring(userinfo.pw_dir));
                    } else {
                        vars.set_empty(L"HOME", ENV_GLOBAL | ENV_EXPORT);
                    }
                }
                return;
            }
        }
    }

    // Either we didn't have a $USER or it had a different uid.
    // We need to get the data *again* via the uid.
    int retval = getpwuid_r(uid, &userinfo, buf, sizeof(buf), &result);
    if (!retval && result) {
        const wcstring uname = str2wcstring(userinfo.pw_name);
        vars.set_one(L"USER", ENV_GLOBAL | ENV_EXPORT, uname);
        // Only change $HOME if it's empty, so we allow e.g. `HOME=(mktemp -d)`.
        // This is okay with common `su` and `sudo` because they set $HOME.
        if (!vars.get_unless_empty(L"HOME")) {
            if (userinfo.pw_dir) {
                vars.set_one(L"HOME", ENV_GLOBAL | ENV_EXPORT, str2wcstring(userinfo.pw_dir));
            } else {
                // We cannot get $HOME. This triggers warnings for history and config.fish already,
                // so it isn't necessary to warn here as well.
                vars.set_empty(L"HOME", ENV_GLOBAL | ENV_EXPORT);
            }
        }
    } else if (!vars.get_unless_empty(L"HOME")) {
        // If $USER is empty as well (which we tried to set above), we can't get $HOME.
        vars.set_empty(L"HOME", ENV_GLOBAL | ENV_EXPORT);
    }
}

/// Various things we need to initialize at run-time that don't really fit any of the other init
/// routines.
void misc_init() {
    // If stdout is open on a tty ensure stdio is unbuffered. That's because those functions might
    // be intermixed with `write()` calls and we need to ensure the writes are not reordered. See
    // issue #3748.
    if (isatty(STDOUT_FILENO)) {
        fflush(stdout);
        setvbuf(stdout, nullptr, _IONBF, 0);
    }
}

/// Make sure the PATH variable contains something.
static void setup_path() {
    auto &vars = env_stack_globals();
    const auto path = vars.get_unless_empty(L"PATH");
    if (!path) {
#if defined(_CS_PATH)
        // _CS_PATH: colon-separated paths to find POSIX utilities
        std::string cspath;
        cspath.resize(confstr(_CS_PATH, nullptr, 0));
        if (cspath.length() > 0) {
            confstr(_CS_PATH, &cspath[0], cspath.length());
            // remove the trailing null-terminator
            cspath.resize(cspath.length() - 1);
        }
#else
        std::string cspath = "/usr/bin:/bin";  // I doubt this is even necessary
#endif
        vars.set_one(L"PATH", ENV_GLOBAL | ENV_EXPORT, str2wcstring(cspath));
    }
}

static std::map<wcstring, wcstring> inheriteds;

const std::map<wcstring, wcstring> &env_get_inherited() { return inheriteds; }

void env_init(const struct config_paths_t *paths, bool do_uvars, bool default_paths) {
    env_stack_t &vars = env_stack_principal();
    // Import environment variables. Walk backwards so that the first one out of any duplicates wins
    // (See issue #2784).
    wcstring key, val;
    const char *const *envp = environ;
    int i = 0;
    while (envp && envp[i]) i++;
    while (i--) {
        const wcstring key_and_val = str2wcstring(envp[i]);  // like foo=bar
        size_t eql = key_and_val.find(L'=');
        if (eql == wcstring::npos) {
            // No equal-sign found so treat it as a defined var that has no value(s).
            if (!var_is_electric(key_and_val)) {
                vars.set_empty(key_and_val, ENV_EXPORT | ENV_GLOBAL);
            }
            inheriteds[key] = L"";
        } else {
            key.assign(key_and_val, 0, eql);
            val.assign(key_and_val, eql + 1, wcstring::npos);
            inheriteds[key] = val;
            if (!var_is_electric(key)) {
                // fish_user_paths should not be exported; attempting to re-import it from
                // a value we previously (due to user error) exported will cause impossibly
                // difficult to debug PATH problems.
                if (key != L"fish_user_paths") {
                    vars.set(key, ENV_EXPORT | ENV_GLOBAL, {val});
                }
            }
        }
    }

    // Set the given paths in the environment, if we have any.
    if (paths != nullptr) {
        vars.set_one(FISH_DATADIR_VAR, ENV_GLOBAL, paths->data);
        vars.set_one(FISH_SYSCONFDIR_VAR, ENV_GLOBAL, paths->sysconf);
        vars.set_one(FISH_HELPDIR_VAR, ENV_GLOBAL, paths->doc);
        vars.set_one(FISH_BIN_DIR, ENV_GLOBAL, paths->bin);
        if (default_paths) {
            wcstring scstr = paths->data;
            scstr.append(L"/functions");
            vars.set_one(L"fish_function_path", ENV_GLOBAL, scstr);
        }
    }

    // Set $USER, $HOME and $EUID
    // This involves going to passwd and stuff.
    vars.set_one(L"EUID", ENV_GLOBAL, to_string(static_cast<unsigned long long>(geteuid())));
    setup_user(vars);

    wcstring user_config_dir;
    path_get_config(user_config_dir);
    vars.set_one(FISH_CONFIG_DIR, ENV_GLOBAL, user_config_dir);

    wcstring user_data_dir;
    path_get_data(user_data_dir);
    vars.set_one(FISH_USER_DATA_DIR, ENV_GLOBAL, user_data_dir);

    // Set up a default PATH
    setup_path();

    // Set up $IFS - this used to be in share/config.fish, but really breaks if it isn't done.
    vars.set_one(L"IFS", ENV_GLOBAL, L"\n \t");

    // Ensure this var is present even before an interactive command is run so that if it is used
    // in a function like `fish_prompt` or `fish_right_prompt` it is defined at the time the first
    // prompt is written.
    vars.set_one(L"CMD_DURATION", ENV_UNEXPORT, L"0");

    // Set up the version variable.
    wcstring version = str2wcstring(get_fish_version());
    vars.set_one(L"version", ENV_GLOBAL, version);
    vars.set_one(L"FISH_VERSION", ENV_GLOBAL, version);

    // Set the $fish_pid variable.
    vars.set_one(L"fish_pid", ENV_GLOBAL, to_string(getpid()));

    // Set the $hostname variable
    wcstring hostname = L"fish";
    get_hostname_identifier(hostname);
    vars.set_one(L"hostname", ENV_GLOBAL, hostname);

    // Set up SHLVL variable. Not we can't use vars.get() because SHLVL is read-only, and therefore
    // was not inherited from the environment.
    if (is_interactive_session()) {
        wcstring nshlvl_str = L"1";
        if (const char *shlvl_var = getenv("SHLVL")) {
            // TODO: Figure out how to handle invalid numbers better. Shouldn't we issue a
            // diagnostic?
            long shlvl_i = fish_wcstol(str2wcstring(shlvl_var).c_str());
            if (!errno && shlvl_i >= 0) {
                nshlvl_str = to_string(shlvl_i + 1);
            }
        }
        vars.set_one(L"SHLVL", ENV_GLOBAL | ENV_EXPORT, nshlvl_str);
    } else {
        // If we're not interactive, simply pass the value along.
        if (const char *shlvl_var = getenv("SHLVL")) {
            vars.set_one(L"SHLVL", ENV_GLOBAL | ENV_EXPORT, str2wcstring(shlvl_var));
        }
    }

    // initialize the PWD variable if necessary
    // Note we may inherit a virtual PWD that doesn't match what getcwd would return; respect that
    // if and only if it matches getcwd (#5647). Note we treat PWD as read-only so it was not set in
    // vars.
    //
    // Also reject all paths that don't start with "/", this includes windows paths like "F:\foo".
    // (see #7636)
    const char *incoming_pwd_cstr = getenv("PWD");
    wcstring incoming_pwd = incoming_pwd_cstr ? str2wcstring(incoming_pwd_cstr) : wcstring{};
    if (!incoming_pwd.empty() && incoming_pwd.front() == L'/' &&
        paths_are_same_file(incoming_pwd, L".")) {
        vars.set_one(L"PWD", ENV_EXPORT | ENV_GLOBAL, incoming_pwd);
    } else {
        vars.set_pwd_from_getcwd();
    }

    // Initialize termsize variables.
    environment_t &env_vars = vars;
    auto termsize = termsize_initialize_ffi(reinterpret_cast<const unsigned char *>(&env_vars));
    if (!vars.get_unless_empty(L"COLUMNS"))
        vars.set_one(L"COLUMNS", ENV_GLOBAL, to_string(termsize.width));
    if (!vars.get_unless_empty(L"LINES"))
        vars.set_one(L"LINES", ENV_GLOBAL, to_string(termsize.height));

    // Set fish_bind_mode to "default".
    vars.set_one(FISH_BIND_MODE_VAR, ENV_GLOBAL, DEFAULT_BIND_MODE);

    // Allow changes to variables to produce events.
    env_dispatch_init(vars);

    init_input();

    // Complain about invalid config paths.
    // HACK: Assume the defaults are correct (in practice this is only --no-config anyway).
    if (!default_paths) {
        path_emit_config_directory_messages(vars);
    }

    rust_env_init(do_uvars);
}

bool env_stack_t::is_principal() const { return impl_->is_principal(); }

std::vector<rust::Box<Event>> env_stack_t::universal_sync(bool always) {
    event_list_ffi_t result;
    impl_->universal_sync(always, result);
    return std::move(result.events);
}

statuses_t env_stack_t::get_last_statuses() const {
    auto statuses_ffi = impl_->get_last_statuses();
    statuses_t res{};
    res.status = statuses_ffi->get_status();
    res.kill_signal = statuses_ffi->get_kill_signal();
    auto &pipestatus = statuses_ffi->get_pipestatus();
    res.pipestatus.assign(pipestatus.begin(), pipestatus.end());
    return res;
}

int env_stack_t::get_last_status() const { return get_last_statuses().status; }

void env_stack_t::set_last_statuses(statuses_t s) {
    return impl_->set_last_statuses(s.status, s.kill_signal, s.pipestatus);
}

/// Update the PWD variable directory from the result of getcwd().
void env_stack_t::set_pwd_from_getcwd() { impl_->set_pwd_from_getcwd(); }

maybe_t<env_var_t> env_stack_t::get(const wcstring &key, env_mode_flags_t mode) const {
    if (auto *ptr = impl_->getf(key, mode)) {
        return env_var_t::new_ffi(ptr);
    }
    return none();
}

std::vector<wcstring> env_stack_t::get_names(env_mode_flags_t flags) const {
    wcstring_list_ffi_t names;
    impl_->get_names(flags, names);
    return std::move(names.vals);
}

int env_stack_t::set(const wcstring &key, env_mode_flags_t mode, std::vector<wcstring> vals) {
    return static_cast<int>(impl_->set(key, mode, std::move(vals)));
}

int env_stack_t::set_ffi(const wcstring &key, env_mode_flags_t mode, const void *vals,
                         size_t count) {
    const wchar_t *const *ptr = static_cast<const wchar_t *const *>(vals);
    return this->set(key, mode, std::vector<wcstring>(ptr, ptr + count));
}

int env_stack_t::set_one(const wcstring &key, env_mode_flags_t mode, wcstring val) {
    std::vector<wcstring> vals;
    vals.push_back(std::move(val));
    return set(key, mode, std::move(vals));
}

int env_stack_t::set_empty(const wcstring &key, env_mode_flags_t mode) {
    return set(key, mode, {});
}

int env_stack_t::remove(const wcstring &key, int mode) {
    return static_cast<int>(impl_->remove(key, mode));
}

std::shared_ptr<owning_null_terminated_array_t> env_stack_t::export_arr() {
    // export_array() returns a rust::Box<OwningNullTerminatedArrayRef>.
    // Acquire ownership.
    OwningNullTerminatedArrayRef *ptr =
        reinterpret_cast<OwningNullTerminatedArrayRef *>(impl_->export_array());
    assert(ptr && "Null pointer");
    return std::make_shared<owning_null_terminated_array_t>(
        rust::Box<OwningNullTerminatedArrayRef>::from_raw(ptr));
}

/// Wrapper around a EnvDyn.
class env_dyn_t final : public environment_t {
   public:
    env_dyn_t(rust::Box<EnvDyn> impl) : impl_(std::move(impl)) {}

    maybe_t<env_var_t> get(const wcstring &key, env_mode_flags_t mode) const {
        if (auto *ptr = impl_->getf(key, mode)) {
            return env_var_t::new_ffi(ptr);
        }
        return none();
    }

    std::vector<wcstring> get_names(env_mode_flags_t flags) const {
        wcstring_list_ffi_t names;
        impl_->get_names(flags, names);
        return std::move(names.vals);
    }

   private:
    rust::Box<EnvDyn> impl_;
};

std::shared_ptr<environment_t> env_stack_t::snapshot() const {
    auto res = std::make_shared<env_dyn_t>(impl_->snapshot());
    return std::static_pointer_cast<environment_t>(res);
}

void env_stack_t::set_argv(std::vector<wcstring> argv) { set(L"argv", ENV_LOCAL, std::move(argv)); }

wcstring env_stack_t::get_pwd_slash() const {
    std::unique_ptr<wcstring> res = impl_->get_pwd_slash();
    return std::move(*res);
}

void env_stack_t::push(bool new_scope) { impl_->push(new_scope); }

void env_stack_t::pop() { impl_->pop(); }

<<<<<<< HEAD
env_stack_t &env_stack_t::globals() {
=======
env_stack_t &env_stack_globals() {
>>>>>>> a6f71cfa
    static env_stack_t s_globals(env_get_globals_ffi());
    return s_globals;
}

const std::shared_ptr<env_stack_t> &env_stack_t::principal_ref() {
    static const std::shared_ptr<env_stack_t> s_principal{new env_stack_t(env_get_principal_ffi())};
    return s_principal;
}

env_stack_t::~env_stack_t() = default;
env_stack_t::env_stack_t(env_stack_t &&) = default;
env_stack_t::env_stack_t(rust::Box<EnvStackRef> imp) : impl_(std::move(imp)) {}

#if defined(__APPLE__) || defined(__CYGWIN__)
static int check_runtime_path(const char *path) {
    UNUSED(path);
    return 0;
}
#else
/// Check, and create if necessary, a secure runtime path. Derived from tmux.c in tmux
/// (http://tmux.sourceforge.net/).
static int check_runtime_path(const char *path) {
    // Copyright (c) 2007 Nicholas Marriott <nicm@users.sourceforge.net>
    //
    // Permission to use, copy, modify, and distribute this software for any
    // purpose with or without fee is hereby granted, provided that the above
    // copyright notice and this permission notice appear in all copies.
    //
    // THE SOFTWARE IS PROVIDED "AS IS" AND THE AUTHOR DISCLAIMS ALL WARRANTIES
    // WITH REGARD TO THIS SOFTWARE INCLUDING ALL IMPLIED WARRANTIES OF
    // MERCHANTABILITY AND FITNESS. IN NO EVENT SHALL THE AUTHOR BE LIABLE FOR
    // ANY SPECIAL, DIRECT, INDIRECT, OR CONSEQUENTIAL DAMAGES OR ANY DAMAGES
    // WHATSOEVER RESULTING FROM LOSS OF MIND, USE, DATA OR PROFITS, WHETHER
    // IN AN ACTION OF CONTRACT, NEGLIGENCE OR OTHER TORTIOUS ACTION, ARISING
    // OUT OF OR IN CONNECTION WITH THE USE OR PERFORMANCE OF THIS SOFTWARE.
    struct stat statpath;
    uid_t uid = geteuid();

    if (mkdir(path, S_IRWXU) != 0 && errno != EEXIST) return errno;
    if (lstat(path, &statpath) != 0) return errno;
    if (!S_ISDIR(statpath.st_mode) || statpath.st_uid != uid ||
        (statpath.st_mode & (S_IRWXG | S_IRWXO)) != 0)
        return EACCES;
    return 0;
}
#endif

/// Return the path of an appropriate runtime data directory.
wcstring env_get_runtime_path() {
    wcstring result;
    const char *dir = getenv("XDG_RUNTIME_DIR");

    // Check that the path is actually usable. Technically this is guaranteed by the fdo spec but in
    // practice it is not always the case: see #1828 and #2222.
    if (dir != nullptr && check_runtime_path(dir) == 0) {
        result = str2wcstring(dir);
    } else {
        // Don't rely on $USER being set, as setup_user() has not yet been called.
        // See https://github.com/fish-shell/fish-shell/issues/5180
        // getpeuid() can't fail, but getpwuid sure can.
        auto pwuid = getpwuid(geteuid());
        const char *uname = pwuid ? pwuid->pw_name : nullptr;
        // /tmp/fish.user
        std::string tmpdir = get_path_to_tmp_dir() + "/fish.";
        if (uname) {
            tmpdir.append(uname);
        }

        if (!uname || check_runtime_path(tmpdir.c_str()) != 0) {
            FLOG(error, L"Runtime path not available.");
            FLOGF(error, L"Try deleting the directory %s and restarting fish.", tmpdir.c_str());
            return result;
        }

        result = str2wcstring(tmpdir);
    }
    return result;
}

static std::mutex s_setenv_lock{};

void setenv_lock(const char *name, const char *value, int overwrite) {
    scoped_lock locker(s_setenv_lock);
    setenv(name, value, overwrite);
}

void unsetenv_lock(const char *name) {
    scoped_lock locker(s_setenv_lock);
    unsetenv(name);
}

wcstring_list_ffi_t get_history_variable_text_ffi(const wcstring &fish_history_val) {
    wcstring_list_ffi_t out{};
    std::shared_ptr<history_t> history = commandline_get_state().history;
    if (!history) {
        // Effective duplication of history_session_id().
        wcstring session_id{};
        if (fish_history_val.empty()) {
            // No session.
            session_id.clear();
        } else if (!valid_var_name(fish_history_val)) {
            session_id = L"fish";
            FLOGF(error,
                  _(L"History session ID '%ls' is not a valid variable name. "
                    L"Falling back to `%ls`."),
                  fish_history_val.c_str(), session_id.c_str());
        } else {
            // Valid session.
            session_id = fish_history_val;
        }
        history = history_t::with_name(session_id);
    }
    if (history) {
        history->get_history(out.vals);
    }
    return out;
}

event_list_ffi_t::event_list_ffi_t() = default;

void event_list_ffi_t::push(void *event_vp) {
    auto event = static_cast<Event *>(event_vp);
    assert(event && "Null event");
    events.push_back(rust::Box<Event>::from_raw(event));
}
#endif<|MERGE_RESOLUTION|>--- conflicted
+++ resolved
@@ -495,11 +495,7 @@
 
 void env_stack_t::pop() { impl_->pop(); }
 
-<<<<<<< HEAD
-env_stack_t &env_stack_t::globals() {
-=======
 env_stack_t &env_stack_globals() {
->>>>>>> a6f71cfa
     static env_stack_t s_globals(env_get_globals_ffi());
     return s_globals;
 }
