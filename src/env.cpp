#if 0
// Functions for setting and getting environment variables.
#include "config.h"  // IWYU pragma: keep

#include "env.h"

#include <errno.h>
#include <pwd.h>
#include <stddef.h>
#include <stdio.h>
#include <stdlib.h>
#include <sys/stat.h>
#include <unistd.h>

#include <algorithm>
#include <map>
#include <mutex>
#include <set>
#include <utility>
#include <vector>

#include "abbrs.h"
#include "common.h"
#include "env_dispatch.h"
#include "env_universal_common.h"
#include "event.h"
#include "fallback.h"  // IWYU pragma: keep
#include "fish_version.h"
#include "flog.h"
#include "global_safety.h"
#include "history.h"
#include "input.h"
#include "kill.h"
#include "null_terminated_array.h"
#include "path.h"
#include "proc.h"
#include "reader.h"
#include "termsize.h"
#include "threads.rs.h"
#include "wcstringutil.h"
#include "wutil.h"  // IWYU pragma: keep

/// Some configuration path environment variables.
#define FISH_DATADIR_VAR L"__fish_data_dir"
#define FISH_SYSCONFDIR_VAR L"__fish_sysconf_dir"
#define FISH_HELPDIR_VAR L"__fish_help_dir"
#define FISH_BIN_DIR L"__fish_bin_dir"
#define FISH_CONFIG_DIR L"__fish_config_dir"
#define FISH_USER_DATA_DIR L"__fish_user_data_dir"

/// At init, we read all the environment variables from this array.
extern char **environ;

bool curses_initialized = false;

/// Does the terminal have the "eat_newline_glitch".
bool term_has_xn = false;

// static
<<<<<<< HEAD
maybe_t<env_var_t> env_var_t::from_ffi_acquiring(EnvVar *ptr) {
    if (!ptr) {
        return none();
    }
=======
env_var_t env_var_t::new_ffi(EnvVar *ptr) {
    assert(ptr != nullptr && "env_var_t::new_ffi called with null pointer");
>>>>>>> e82e8edd
    return env_var_t(rust::Box<EnvVar>::from_raw(ptr));
}

wchar_t env_var_t::get_delimiter() const { return impl_->get_delimiter(); }

bool env_var_t::empty() const { return impl_->is_empty(); }
bool env_var_t::exports() const { return impl_->exports(); }
bool env_var_t::is_read_only() const { return impl_->is_read_only(); }
bool env_var_t::is_pathvar() const { return impl_->is_pathvar(); }
env_var_t::env_var_flags_t env_var_t::get_flags() const { return impl_->get_flags(); }

wcstring env_var_t::as_string() const {
    wcstring res = std::move(*impl_->as_string());
    return res;
}

void env_var_t::to_list(std::vector<wcstring> &out) const {
    wcstring_list_ffi_t list{};
    impl_->to_list(list);
    out = std::move(list.vals);
}

std::vector<wcstring> env_var_t::as_list() const {
    std::vector<wcstring> res = std::move(impl_->as_list()->vals);
    return res;
}

env_var_t &env_var_t::operator=(const env_var_t &rhs) {
    this->impl_ = rhs.impl_->clone_box();
    return *this;
}

env_var_t::env_var_t(const wcstring_list_ffi_t &vals, uint8_t flags)
    : impl_(env_var_create(vals, flags)) {}

env_var_t::env_var_t(const env_var_t &rhs) : impl_(rhs.impl_->clone_box()) {}

bool env_var_t::operator==(const env_var_t &rhs) const { return impl_->equals(*rhs.impl_); }
<<<<<<< HEAD

// static
std::unique_ptr<env_var_t> env_var_t::new_ffi(wcstring_list_ffi_t ffi_vals, uint8_t flags) {
    return std::make_unique<env_var_t>(std::move(ffi_vals.vals), flags);
}
=======
>>>>>>> e82e8edd

environment_t::~environment_t() = default;

env_var_t::env_var_flags_t env_var_t::flags_for(const wchar_t *name) { return env_flags_for(name); }

wcstring environment_t::get_pwd_slash() const {
    // Return "/" if PWD is missing.
    // See https://github.com/fish-shell/fish-shell/issues/5080
    auto pwd_var = get_unless_empty(L"PWD");
    wcstring pwd;
    if (pwd_var) {
        pwd = pwd_var->as_string();
    }
    if (!string_suffixes_string(L"/", pwd)) {
        pwd.push_back(L'/');
    }
    return pwd;
}

maybe_t<env_var_t> environment_t::get_unless_empty(const wcstring &key,
                                                   env_mode_flags_t mode) const {
    if (auto variable = this->get(key, mode)) {
        if (!variable->empty()) {
            return variable;
        }
    }
    return none();
}

std::unique_ptr<env_var_t> environment_t::get_or_null(wcstring const &key,
                                                      env_mode_flags_t mode) const {
    auto variable = this->get(key, mode);
    if (!variable.has_value()) {
        return nullptr;
    }
    return make_unique<env_var_t>(variable.acquire());
}

null_environment_t::null_environment_t() : impl_(env_null_create()) {}
null_environment_t::~null_environment_t() = default;

maybe_t<env_var_t> null_environment_t::get(const wcstring &key, env_mode_flags_t mode) const {
<<<<<<< HEAD
    return env_var_t::from_ffi_acquiring(impl_->getf(key, mode));
=======
    if (auto *ptr = impl_->getf(key, mode)) {
        return env_var_t::new_ffi(ptr);
    }
    return none();
>>>>>>> e82e8edd
}

std::vector<wcstring> null_environment_t::get_names(env_mode_flags_t flags) const {
    wcstring_list_ffi_t names;
    impl_->get_names(flags, names);
    return std::move(names.vals);
}

/// Set up the USER and HOME variable.
static void setup_user(env_stack_t &vars) {
    auto uid = geteuid();
    auto user_var = vars.get_unless_empty(L"USER");
    struct passwd userinfo;
    struct passwd *result;
    char buf[8192];

    // If we have a $USER, we try to get the passwd entry for the name.
    // If that has the same UID that we use, we assume the data is correct.
    if (user_var) {
        std::string unam_narrow = wcs2zstring(user_var->as_string());
        int retval = getpwnam_r(unam_narrow.c_str(), &userinfo, buf, sizeof(buf), &result);
        if (!retval && result) {
            if (result->pw_uid == uid) {
                // The uid matches but we still might need to set $HOME.
                if (!vars.get_unless_empty(L"HOME")) {
                    if (userinfo.pw_dir) {
                        vars.set_one(L"HOME", ENV_GLOBAL | ENV_EXPORT,
                                     str2wcstring(userinfo.pw_dir));
                    } else {
                        vars.set_empty(L"HOME", ENV_GLOBAL | ENV_EXPORT);
                    }
                }
                return;
            }
        }
    }

    // Either we didn't have a $USER or it had a different uid.
    // We need to get the data *again* via the uid.
    int retval = getpwuid_r(uid, &userinfo, buf, sizeof(buf), &result);
    if (!retval && result) {
        const wcstring uname = str2wcstring(userinfo.pw_name);
        vars.set_one(L"USER", ENV_GLOBAL | ENV_EXPORT, uname);
        // Only change $HOME if it's empty, so we allow e.g. `HOME=(mktemp -d)`.
        // This is okay with common `su` and `sudo` because they set $HOME.
        if (!vars.get_unless_empty(L"HOME")) {
            if (userinfo.pw_dir) {
                vars.set_one(L"HOME", ENV_GLOBAL | ENV_EXPORT, str2wcstring(userinfo.pw_dir));
            } else {
                // We cannot get $HOME. This triggers warnings for history and config.fish already,
                // so it isn't necessary to warn here as well.
                vars.set_empty(L"HOME", ENV_GLOBAL | ENV_EXPORT);
            }
        }
    } else if (!vars.get_unless_empty(L"HOME")) {
        // If $USER is empty as well (which we tried to set above), we can't get $HOME.
        vars.set_empty(L"HOME", ENV_GLOBAL | ENV_EXPORT);
    }
}

/// Various things we need to initialize at run-time that don't really fit any of the other init
/// routines.
void misc_init() {
    // If stdout is open on a tty ensure stdio is unbuffered. That's because those functions might
    // be intermixed with `write()` calls and we need to ensure the writes are not reordered. See
    // issue #3748.
    if (isatty(STDOUT_FILENO)) {
        fflush(stdout);
        setvbuf(stdout, nullptr, _IONBF, 0);
    }
}

/// Make sure the PATH variable contains something.
static void setup_path() {
    auto &vars = env_stack_t::globals();
    const auto path = vars.get_unless_empty(L"PATH");
    if (!path) {
#if defined(_CS_PATH)
        // _CS_PATH: colon-separated paths to find POSIX utilities
        std::string cspath;
        cspath.resize(confstr(_CS_PATH, nullptr, 0));
        if (cspath.length() > 0) {
            confstr(_CS_PATH, &cspath[0], cspath.length());
            // remove the trailing null-terminator
            cspath.resize(cspath.length() - 1);
        }
#else
        std::string cspath = "/usr/bin:/bin";  // I doubt this is even necessary
#endif
        vars.set_one(L"PATH", ENV_GLOBAL | ENV_EXPORT, str2wcstring(cspath));
    }
}

static std::map<wcstring, wcstring> inheriteds;

const std::map<wcstring, wcstring> &env_get_inherited() { return inheriteds; }

void env_init(const struct config_paths_t *paths, bool do_uvars, bool default_paths) {
    env_stack_t &vars = env_stack_t::principal();
    // Import environment variables. Walk backwards so that the first one out of any duplicates wins
    // (See issue #2784).
    wcstring key, val;
    const char *const *envp = environ;
    int i = 0;
    while (envp && envp[i]) i++;
    while (i--) {
        const wcstring key_and_val = str2wcstring(envp[i]);  // like foo=bar
        size_t eql = key_and_val.find(L'=');
        if (eql == wcstring::npos) {
            // No equal-sign found so treat it as a defined var that has no value(s).
            if (!var_is_electric(key_and_val)) {
                vars.set_empty(key_and_val, ENV_EXPORT | ENV_GLOBAL);
            }
            inheriteds[key] = L"";
        } else {
            key.assign(key_and_val, 0, eql);
            val.assign(key_and_val, eql + 1, wcstring::npos);
            inheriteds[key] = val;
            if (!var_is_electric(key)) {
                // fish_user_paths should not be exported; attempting to re-import it from
                // a value we previously (due to user error) exported will cause impossibly
                // difficult to debug PATH problems.
                if (key != L"fish_user_paths") {
                    vars.set(key, ENV_EXPORT | ENV_GLOBAL, {val});
                }
            }
        }
    }

    // Set the given paths in the environment, if we have any.
    if (paths != nullptr) {
        vars.set_one(FISH_DATADIR_VAR, ENV_GLOBAL, paths->data);
        vars.set_one(FISH_SYSCONFDIR_VAR, ENV_GLOBAL, paths->sysconf);
        vars.set_one(FISH_HELPDIR_VAR, ENV_GLOBAL, paths->doc);
        vars.set_one(FISH_BIN_DIR, ENV_GLOBAL, paths->bin);
        if (default_paths) {
            wcstring scstr = paths->data;
            scstr.append(L"/functions");
            vars.set_one(L"fish_function_path", ENV_GLOBAL, scstr);
        }
    }

    // Set $USER, $HOME and $EUID
    // This involves going to passwd and stuff.
    vars.set_one(L"EUID", ENV_GLOBAL, to_string(static_cast<unsigned long long>(geteuid())));
    setup_user(vars);

    wcstring user_config_dir;
    path_get_config(user_config_dir);
    vars.set_one(FISH_CONFIG_DIR, ENV_GLOBAL, user_config_dir);

    wcstring user_data_dir;
    path_get_data(user_data_dir);
    vars.set_one(FISH_USER_DATA_DIR, ENV_GLOBAL, user_data_dir);

    // Set up a default PATH
    setup_path();

    // Set up $IFS - this used to be in share/config.fish, but really breaks if it isn't done.
    vars.set_one(L"IFS", ENV_GLOBAL, L"\n \t");

    // Ensure this var is present even before an interactive command is run so that if it is used
    // in a function like `fish_prompt` or `fish_right_prompt` it is defined at the time the first
    // prompt is written.
    vars.set_one(L"CMD_DURATION", ENV_UNEXPORT, L"0");

    // Set up the version variable.
    wcstring version = str2wcstring(get_fish_version());
    vars.set_one(L"version", ENV_GLOBAL, version);
    vars.set_one(L"FISH_VERSION", ENV_GLOBAL, version);

    // Set the $fish_pid variable.
    vars.set_one(L"fish_pid", ENV_GLOBAL, to_string(getpid()));

    // Set the $hostname variable
    wcstring hostname = L"fish";
    get_hostname_identifier(hostname);
    vars.set_one(L"hostname", ENV_GLOBAL, hostname);

    // Set up SHLVL variable. Not we can't use vars.get() because SHLVL is read-only, and therefore
    // was not inherited from the environment.
    if (is_interactive_session()) {
        wcstring nshlvl_str = L"1";
        if (const char *shlvl_var = getenv("SHLVL")) {
            // TODO: Figure out how to handle invalid numbers better. Shouldn't we issue a
            // diagnostic?
            long shlvl_i = fish_wcstol(str2wcstring(shlvl_var).c_str());
            if (!errno && shlvl_i >= 0) {
                nshlvl_str = to_string(shlvl_i + 1);
            }
        }
        vars.set_one(L"SHLVL", ENV_GLOBAL | ENV_EXPORT, nshlvl_str);
    } else {
        // If we're not interactive, simply pass the value along.
        if (const char *shlvl_var = getenv("SHLVL")) {
            vars.set_one(L"SHLVL", ENV_GLOBAL | ENV_EXPORT, str2wcstring(shlvl_var));
        }
    }

    // initialize the PWD variable if necessary
    // Note we may inherit a virtual PWD that doesn't match what getcwd would return; respect that
    // if and only if it matches getcwd (#5647). Note we treat PWD as read-only so it was not set in
    // vars.
    //
    // Also reject all paths that don't start with "/", this includes windows paths like "F:\foo".
    // (see #7636)
    const char *incoming_pwd_cstr = getenv("PWD");
    wcstring incoming_pwd = incoming_pwd_cstr ? str2wcstring(incoming_pwd_cstr) : wcstring{};
    if (!incoming_pwd.empty() && incoming_pwd.front() == L'/' &&
        paths_are_same_file(incoming_pwd, L".")) {
        vars.set_one(L"PWD", ENV_EXPORT | ENV_GLOBAL, incoming_pwd);
    } else {
        vars.set_pwd_from_getcwd();
    }

    // Initialize termsize variables.
    environment_t &env_vars = vars;
    auto termsize = termsize_initialize_ffi(reinterpret_cast<const unsigned char *>(&env_vars));
    if (!vars.get_unless_empty(L"COLUMNS"))
        vars.set_one(L"COLUMNS", ENV_GLOBAL, to_string(termsize.width));
    if (!vars.get_unless_empty(L"LINES"))
        vars.set_one(L"LINES", ENV_GLOBAL, to_string(termsize.height));

    // Set fish_bind_mode to "default".
    vars.set_one(FISH_BIND_MODE_VAR, ENV_GLOBAL, DEFAULT_BIND_MODE);

    // Allow changes to variables to produce events.
    env_dispatch_init(vars);

    init_input();

    // Complain about invalid config paths.
    // HACK: Assume the defaults are correct (in practice this is only --no-config anyway).
    if (!default_paths) {
        path_emit_config_directory_messages(vars);
    }

    rust_env_init(do_uvars);
}

bool env_stack_t::is_principal() const { return impl_->is_principal(); }

std::vector<rust::Box<Event>> env_stack_t::universal_sync(bool always) {
    event_list_ffi_t result;
    impl_->universal_sync(always, result);
    return std::move(result.events);
}

statuses_t env_stack_t::get_last_statuses() const {
    auto statuses_ffi = impl_->get_last_statuses();
    statuses_t res{};
    res.status = statuses_ffi->get_status();
    res.kill_signal = statuses_ffi->get_kill_signal();
    auto &pipestatus = statuses_ffi->get_pipestatus();
    res.pipestatus.assign(pipestatus.begin(), pipestatus.end());
    return res;
}

int env_stack_t::get_last_status() const { return get_last_statuses().status; }

void env_stack_t::set_last_statuses(statuses_t s) {
    return impl_->set_last_statuses(s.status, s.kill_signal, s.pipestatus);
}

/// Update the PWD variable directory from the result of getcwd().
void env_stack_t::set_pwd_from_getcwd() { impl_->set_pwd_from_getcwd(); }

maybe_t<env_var_t> env_stack_t::get(const wcstring &key, env_mode_flags_t mode) const {
<<<<<<< HEAD
    return env_var_t::from_ffi_acquiring(impl_->getf(key, mode));
=======
    if (auto *ptr = impl_->getf(key, mode)) {
        return env_var_t::new_ffi(ptr);
    }
    return none();
>>>>>>> e82e8edd
}

std::vector<wcstring> env_stack_t::get_names(env_mode_flags_t flags) const {
    wcstring_list_ffi_t names;
    impl_->get_names(flags, names);
    return std::move(names.vals);
}

int env_stack_t::set(const wcstring &key, env_mode_flags_t mode, std::vector<wcstring> vals) {
    return static_cast<int>(impl_->set(key, mode, std::move(vals)));
}

int env_stack_t::set_ffi(const wcstring &key, env_mode_flags_t mode, const void *vals,
                         size_t count) {
    const wchar_t *const *ptr = static_cast<const wchar_t *const *>(vals);
    return this->set(key, mode, std::vector<wcstring>(ptr, ptr + count));
}

int env_stack_t::set_one(const wcstring &key, env_mode_flags_t mode, wcstring val) {
    std::vector<wcstring> vals;
    vals.push_back(std::move(val));
    return set(key, mode, std::move(vals));
}

int env_stack_t::set_empty(const wcstring &key, env_mode_flags_t mode) {
    return set(key, mode, {});
}

int env_stack_t::remove(const wcstring &key, int mode) {
    return static_cast<int>(impl_->remove(key, mode));
}

std::shared_ptr<owning_null_terminated_array_t> env_stack_t::export_arr() {
    // export_array() returns a rust::Box<OwningNullTerminatedArrayRef>.
    // Acquire ownership.
    OwningNullTerminatedArrayRef *ptr =
        reinterpret_cast<OwningNullTerminatedArrayRef *>(impl_->export_array());
    assert(ptr && "Null pointer");
    return std::make_shared<owning_null_terminated_array_t>(
        rust::Box<OwningNullTerminatedArrayRef>::from_raw(ptr));
}

/// Wrapper around a EnvDyn.
class env_dyn_t final : public environment_t {
   public:
    env_dyn_t(rust::Box<EnvDyn> impl) : impl_(std::move(impl)) {}

    maybe_t<env_var_t> get(const wcstring &key, env_mode_flags_t mode) const {
<<<<<<< HEAD
        return env_var_t::from_ffi_acquiring(impl_->getf(key, mode));
=======
        if (auto *ptr = impl_->getf(key, mode)) {
            return env_var_t::new_ffi(ptr);
        }
        return none();
>>>>>>> e82e8edd
    }

    std::vector<wcstring> get_names(env_mode_flags_t flags) const {
        wcstring_list_ffi_t names;
        impl_->get_names(flags, names);
        return std::move(names.vals);
    }

   private:
    rust::Box<EnvDyn> impl_;
};

std::shared_ptr<environment_t> env_stack_t::snapshot() const {
    auto res = std::make_shared<env_dyn_t>(impl_->snapshot());
    return std::static_pointer_cast<environment_t>(res);
}

void env_stack_t::set_argv(std::vector<wcstring> argv) { set(L"argv", ENV_LOCAL, std::move(argv)); }

wcstring env_stack_t::get_pwd_slash() const {
    std::unique_ptr<wcstring> res = impl_->get_pwd_slash();
    return std::move(*res);
}

void env_stack_t::push(bool new_scope) { impl_->push(new_scope); }

void env_stack_t::pop() { impl_->pop(); }

env_stack_t &env_stack_t::globals() {
    static env_stack_t s_globals(env_get_globals_ffi());
    return s_globals;
}

const std::shared_ptr<env_stack_t> &env_stack_t::principal_ref() {
    static const std::shared_ptr<env_stack_t> s_principal{new env_stack_t(env_get_principal_ffi())};
    return s_principal;
}

env_stack_t::~env_stack_t() = default;
env_stack_t::env_stack_t(env_stack_t &&) = default;
env_stack_t::env_stack_t(rust::Box<EnvStackRef> imp) : impl_(std::move(imp)) {}

#if defined(__APPLE__) || defined(__CYGWIN__)
static int check_runtime_path(const char *path) {
    UNUSED(path);
    return 0;
}
#else
/// Check, and create if necessary, a secure runtime path. Derived from tmux.c in tmux
/// (http://tmux.sourceforge.net/).
static int check_runtime_path(const char *path) {
    // Copyright (c) 2007 Nicholas Marriott <nicm@users.sourceforge.net>
    //
    // Permission to use, copy, modify, and distribute this software for any
    // purpose with or without fee is hereby granted, provided that the above
    // copyright notice and this permission notice appear in all copies.
    //
    // THE SOFTWARE IS PROVIDED "AS IS" AND THE AUTHOR DISCLAIMS ALL WARRANTIES
    // WITH REGARD TO THIS SOFTWARE INCLUDING ALL IMPLIED WARRANTIES OF
    // MERCHANTABILITY AND FITNESS. IN NO EVENT SHALL THE AUTHOR BE LIABLE FOR
    // ANY SPECIAL, DIRECT, INDIRECT, OR CONSEQUENTIAL DAMAGES OR ANY DAMAGES
    // WHATSOEVER RESULTING FROM LOSS OF MIND, USE, DATA OR PROFITS, WHETHER
    // IN AN ACTION OF CONTRACT, NEGLIGENCE OR OTHER TORTIOUS ACTION, ARISING
    // OUT OF OR IN CONNECTION WITH THE USE OR PERFORMANCE OF THIS SOFTWARE.
    struct stat statpath;
    uid_t uid = geteuid();

    if (mkdir(path, S_IRWXU) != 0 && errno != EEXIST) return errno;
    if (lstat(path, &statpath) != 0) return errno;
    if (!S_ISDIR(statpath.st_mode) || statpath.st_uid != uid ||
        (statpath.st_mode & (S_IRWXG | S_IRWXO)) != 0)
        return EACCES;
    return 0;
}
#endif

/// Return the path of an appropriate runtime data directory.
wcstring env_get_runtime_path() {
    wcstring result;
    const char *dir = getenv("XDG_RUNTIME_DIR");

    // Check that the path is actually usable. Technically this is guaranteed by the fdo spec but in
    // practice it is not always the case: see #1828 and #2222.
    if (dir != nullptr && check_runtime_path(dir) == 0) {
        result = str2wcstring(dir);
    } else {
        // Don't rely on $USER being set, as setup_user() has not yet been called.
        // See https://github.com/fish-shell/fish-shell/issues/5180
        // getpeuid() can't fail, but getpwuid sure can.
        auto pwuid = getpwuid(geteuid());
        const char *uname = pwuid ? pwuid->pw_name : nullptr;
        // /tmp/fish.user
        std::string tmpdir = get_path_to_tmp_dir() + "/fish.";
        if (uname) {
            tmpdir.append(uname);
        }

        if (!uname || check_runtime_path(tmpdir.c_str()) != 0) {
            FLOG(error, L"Runtime path not available.");
            FLOGF(error, L"Try deleting the directory %s and restarting fish.", tmpdir.c_str());
            return result;
        }

        result = str2wcstring(tmpdir);
    }
    return result;
}

static std::mutex s_setenv_lock{};

void setenv_lock(const char *name, const char *value, int overwrite) {
    scoped_lock locker(s_setenv_lock);
    setenv(name, value, overwrite);
}

void unsetenv_lock(const char *name) {
    scoped_lock locker(s_setenv_lock);
    unsetenv(name);
}

<<<<<<< HEAD
std::unique_ptr<wcstring_list_ffi_t> get_history_variable_text_ffi(
    const wcstring &fish_history_val) {
    auto out = make_unique<wcstring_list_ffi_t>();
=======
wcstring_list_ffi_t get_history_variable_text_ffi(const wcstring &fish_history_val) {
    wcstring_list_ffi_t out{};
>>>>>>> e82e8edd
    std::shared_ptr<history_t> history = commandline_get_state().history;
    if (!history) {
        // Effective duplication of history_session_id().
        wcstring session_id{};
        if (fish_history_val.empty()) {
            // No session.
            session_id.clear();
        } else if (!valid_var_name(fish_history_val)) {
            session_id = L"fish";
            FLOGF(error,
                  _(L"History session ID '%ls' is not a valid variable name. "
                    L"Falling back to `%ls`."),
                  fish_history_val.c_str(), session_id.c_str());
        } else {
            // Valid session.
            session_id = fish_history_val;
        }
        history = history_t::with_name(session_id);
    }
    if (history) {
<<<<<<< HEAD
        history->get_history(out->vals);
=======
        history->get_history(out.vals);
>>>>>>> e82e8edd
    }
    return out;
}

event_list_ffi_t::event_list_ffi_t() = default;

void event_list_ffi_t::push(void *event_vp) {
    auto event = static_cast<Event *>(event_vp);
    assert(event && "Null event");
    events.push_back(rust::Box<Event>::from_raw(event));
}
#endif<|MERGE_RESOLUTION|>--- conflicted
+++ resolved
@@ -57,15 +57,8 @@
 bool term_has_xn = false;
 
 // static
-<<<<<<< HEAD
-maybe_t<env_var_t> env_var_t::from_ffi_acquiring(EnvVar *ptr) {
-    if (!ptr) {
-        return none();
-    }
-=======
 env_var_t env_var_t::new_ffi(EnvVar *ptr) {
     assert(ptr != nullptr && "env_var_t::new_ffi called with null pointer");
->>>>>>> e82e8edd
     return env_var_t(rust::Box<EnvVar>::from_raw(ptr));
 }
 
@@ -104,14 +97,6 @@
 env_var_t::env_var_t(const env_var_t &rhs) : impl_(rhs.impl_->clone_box()) {}
 
 bool env_var_t::operator==(const env_var_t &rhs) const { return impl_->equals(*rhs.impl_); }
-<<<<<<< HEAD
-
-// static
-std::unique_ptr<env_var_t> env_var_t::new_ffi(wcstring_list_ffi_t ffi_vals, uint8_t flags) {
-    return std::make_unique<env_var_t>(std::move(ffi_vals.vals), flags);
-}
-=======
->>>>>>> e82e8edd
 
 environment_t::~environment_t() = default;
 
@@ -154,14 +139,10 @@
 null_environment_t::~null_environment_t() = default;
 
 maybe_t<env_var_t> null_environment_t::get(const wcstring &key, env_mode_flags_t mode) const {
-<<<<<<< HEAD
-    return env_var_t::from_ffi_acquiring(impl_->getf(key, mode));
-=======
     if (auto *ptr = impl_->getf(key, mode)) {
         return env_var_t::new_ffi(ptr);
     }
     return none();
->>>>>>> e82e8edd
 }
 
 std::vector<wcstring> null_environment_t::get_names(env_mode_flags_t flags) const {
@@ -430,14 +411,10 @@
 void env_stack_t::set_pwd_from_getcwd() { impl_->set_pwd_from_getcwd(); }
 
 maybe_t<env_var_t> env_stack_t::get(const wcstring &key, env_mode_flags_t mode) const {
-<<<<<<< HEAD
-    return env_var_t::from_ffi_acquiring(impl_->getf(key, mode));
-=======
     if (auto *ptr = impl_->getf(key, mode)) {
         return env_var_t::new_ffi(ptr);
     }
     return none();
->>>>>>> e82e8edd
 }
 
 std::vector<wcstring> env_stack_t::get_names(env_mode_flags_t flags) const {
@@ -486,14 +463,10 @@
     env_dyn_t(rust::Box<EnvDyn> impl) : impl_(std::move(impl)) {}
 
     maybe_t<env_var_t> get(const wcstring &key, env_mode_flags_t mode) const {
-<<<<<<< HEAD
-        return env_var_t::from_ffi_acquiring(impl_->getf(key, mode));
-=======
         if (auto *ptr = impl_->getf(key, mode)) {
             return env_var_t::new_ffi(ptr);
         }
         return none();
->>>>>>> e82e8edd
     }
 
     std::vector<wcstring> get_names(env_mode_flags_t flags) const {
@@ -614,14 +587,8 @@
     unsetenv(name);
 }
 
-<<<<<<< HEAD
-std::unique_ptr<wcstring_list_ffi_t> get_history_variable_text_ffi(
-    const wcstring &fish_history_val) {
-    auto out = make_unique<wcstring_list_ffi_t>();
-=======
 wcstring_list_ffi_t get_history_variable_text_ffi(const wcstring &fish_history_val) {
     wcstring_list_ffi_t out{};
->>>>>>> e82e8edd
     std::shared_ptr<history_t> history = commandline_get_state().history;
     if (!history) {
         // Effective duplication of history_session_id().
@@ -642,11 +609,7 @@
         history = history_t::with_name(session_id);
     }
     if (history) {
-<<<<<<< HEAD
-        history->get_history(out->vals);
-=======
         history->get_history(out.vals);
->>>>>>> e82e8edd
     }
     return out;
 }
