// Support for dispatching on environment changes.
#include "config.h"  // IWYU pragma: keep

#include <errno.h>
#include <limits.h>
#include <locale.h>
#include <time.h>
#include <unistd.h>

#include <cstdlib>
#include <cstring>
#include <cwchar>

#include "ffi_init.rs.h"

#if HAVE_CURSES_H
#include <curses.h>  // IWYU pragma: keep
#elif HAVE_NCURSES_H
#include <ncurses.h>  // IWYU pragma: keep
#elif HAVE_NCURSES_CURSES_H
#include <ncurses/curses.h>  // IWYU pragma: keep
#endif
#if HAVE_TERM_H
#include <term.h>
#elif HAVE_NCURSES_TERM_H
#include <ncurses/term.h>
#endif

#include <algorithm>
#include <functional>
#include <memory>
#include <string>
#include <unordered_map>
#include <utility>

#include "common.h"
#include "complete.h"
#include "env.h"
#include "env_dispatch.h"
#include "fallback.h"  // IWYU pragma: keep
#include "flog.h"
#include "function.h"
#include "global_safety.h"
#include "history.h"
#include "input_common.h"
#include "maybe.h"
#include "output.h"
#include "proc.h"
#include "reader.h"
#include "screen.h"
#include "termsize.h"
#include "trace.rs.h"
#include "wcstringutil.h"
#include "wutil.h"

// Limit `read` to 100 MiB (bytes not wide chars) by default. This can be overridden by the
// fish_read_limit variable.
constexpr size_t DEFAULT_READ_BYTE_LIMIT = 100 * 1024 * 1024;
size_t read_byte_limit = DEFAULT_READ_BYTE_LIMIT;

/// List of all locale environment variable names that might trigger (re)initializing the locale
/// subsystem. These are only the variables we're possibly interested in.
static const wcstring locale_variables[] = {
    L"LANG",       L"LANGUAGE", L"LC_ALL",
    L"LC_COLLATE", L"LC_CTYPE", L"LC_MESSAGES",
    L"LC_NUMERIC", L"LC_TIME",  L"fish_allow_singlebyte_locale",
    L"LOCPATH"};

/// List of all curses environment variable names that might trigger (re)initializing the curses
/// subsystem.
static const wcstring curses_variables[] = {L"TERM", L"TERMINFO", L"TERMINFO_DIRS"};

class var_dispatch_table_t {
    using named_callback_t = std::function<void(const wcstring &, env_stack_t &)>;
    std::unordered_map<wcstring, named_callback_t> named_table_;

    using anon_callback_t = std::function<void(env_stack_t &)>;
    std::unordered_map<wcstring, anon_callback_t> anon_table_;

    bool observes_var(const wcstring &name) {
        return named_table_.count(name) || anon_table_.count(name);
    }

   public:
    /// Add a callback for the given variable, which expects the name.
    /// We must not already be observing this variable.
    void add(wcstring name, named_callback_t cb) {
        assert(!observes_var(name) && "Already observing that variable");
        named_table_.emplace(std::move(name), std::move(cb));
    }

    /// Add a callback for the given variable, which ignores the name.
    /// We must not already be observing this variable.
    void add(wcstring name, anon_callback_t cb) {
        assert(!observes_var(name) && "Already observing that variable");
        anon_table_.emplace(std::move(name), std::move(cb));
    }

    void dispatch(const wcstring &key, env_stack_t &vars) const {
        auto named = named_table_.find(key);
        if (named != named_table_.end()) {
            named->second(key, vars);
        }
        auto anon = anon_table_.find(key);
        if (anon != anon_table_.end()) {
            anon->second(vars);
        }
    }
};

// Forward declarations.
static void init_curses(const environment_t &vars);
static void init_locale(const environment_t &vars);
static void update_fish_color_support(const environment_t &vars);

/// True if we think we can set the terminal title.
static relaxed_atomic_bool_t can_set_term_title{false};

// Run those dispatch functions which want to be run at startup.
static void run_inits(const environment_t &vars);

// return a new-ly allocated dispatch table, running those dispatch functions which should be
// initialized.
static std::unique_ptr<const var_dispatch_table_t> create_dispatch_table();

// A pointer to the variable dispatch table. This is allocated with new() and deliberately leaked to
// avoid shutdown destructors. This is set during startup and should not be modified after.
static latch_t<const var_dispatch_table_t> s_var_dispatch_table;

void env_dispatch_init(const environment_t &vars) {
    run_inits(vars);
    // Note this deliberately leaks; the dispatch table is immortal.
    // Via this construct we can avoid invoking destructors at shutdown.
    s_var_dispatch_table = create_dispatch_table();
}

/// Properly sets all timezone information.
static void handle_timezone(const wchar_t *env_var_name, const environment_t &vars) {
    const auto var = vars.get_unless_empty(env_var_name);
    FLOGF(env_dispatch, L"handle_timezone() current timezone var: |%ls| => |%ls|", env_var_name,
          !var ? L"MISSING/EMPTY" : var->as_string().c_str());
    std::string name = wcs2zstring(env_var_name);
    if (!var) {
        unsetenv_lock(name.c_str());
    } else {
        const std::string value = wcs2zstring(var->as_string());
        setenv_lock(name.c_str(), value.c_str(), 1);
    }
    tzset();
}

/// Update the value of g_fish_emoji_width
static void guess_emoji_width(const environment_t &vars) {
    if (auto width_str = vars.get(L"fish_emoji_width")) {
        int new_width = fish_wcstol(width_str->as_string().c_str());
        g_fish_emoji_width = std::min(2, std::max(1, new_width));
        FLOGF(term_support, "'fish_emoji_width' preference: %d, overwriting default",
              g_fish_emoji_width);
        return;
    }

    wcstring term;
    if (auto term_var = vars.get(L"TERM_PROGRAM")) {
        term = term_var->as_string();
    }

    double version = 0;
    if (auto version_var = vars.get(L"TERM_PROGRAM_VERSION")) {
        std::string narrow_version = wcs2zstring(version_var->as_string());
        version = strtod(narrow_version.c_str(), nullptr);
    }

    if (term == L"Apple_Terminal" && version >= 400) {
        // Apple Terminal on High Sierra
        g_fish_emoji_width = 2;
        FLOGF(term_support, "default emoji width: 2 for %ls", term.c_str());
    } else if (term == L"iTerm.app") {
        // iTerm2 now defaults to Unicode 9 sizes for anything after macOS 10.12.
        g_fish_emoji_width = 2;
        FLOGF(term_support, "default emoji width for iTerm: 2");
    } else {
        // Default to whatever system wcwidth says to U+1F603,
        // but only if it's at least 1 and at most 2.
        int w = wcwidth(L'😃');
        g_fish_emoji_width = std::min(2, std::max(1, w));
        FLOGF(term_support, "default emoji width: %d", g_fish_emoji_width);
    }
}

/// React to modifying the given variable.
void env_dispatch_var_change(const wcstring &key, env_stack_t &vars) {
    // Do nothing if not yet fully initialized.
    if (!s_var_dispatch_table) return;

    s_var_dispatch_table->dispatch(key, vars);
}

void env_dispatch_var_change_ffi(const wcstring &key) {
<<<<<<< HEAD
    return env_dispatch_var_change(key, env_stack_t::principal());
=======
    return env_dispatch_var_change(key, env_stack_principal());
>>>>>>> a6f71cfa
}

static void handle_fish_term_change(const env_stack_t &vars) {
    update_fish_color_support(vars);
    reader_schedule_prompt_repaint();
}

static void handle_change_ambiguous_width(const env_stack_t &vars) {
    int new_width = 1;
    if (auto width_str = vars.get(L"fish_ambiguous_width")) {
        new_width = fish_wcstol(width_str->as_string().c_str());
    }
    g_fish_ambiguous_width = std::max(0, new_width);
}

static void handle_term_size_change(const env_stack_t &vars) {
    handle_columns_lines_var_change_ffi(env_vars);
}

static void handle_fish_history_change(const env_stack_t &vars) {
    reader_change_history(history_session_id(vars));
}

static void handle_fish_cursor_selection_mode_change(const env_stack_t &vars) {
    auto mode = vars.get(L"fish_cursor_selection_mode");
    reader_change_cursor_selection_mode(mode && mode->as_string() == L"inclusive"
                                            ? cursor_selection_mode_t::inclusive
                                            : cursor_selection_mode_t::exclusive);
}

void handle_autosuggestion_change(const env_stack_t &vars) {
    reader_set_autosuggestion_enabled(vars);
}

static void handle_function_path_change(const env_stack_t &vars) {
    UNUSED(vars);
    function_invalidate_path();
}

static void handle_complete_path_change(const env_stack_t &vars) {
    UNUSED(vars);
    complete_invalidate_path();
}

static void handle_tz_change(const wcstring &var_name, const env_stack_t &vars) {
    handle_timezone(var_name.c_str(), vars);
}

static void handle_locale_change(const environment_t &vars) {
    init_locale(vars);
    // We need to re-guess emoji width because the locale might have changed to a multibyte one.
    guess_emoji_width(vars);
}

static void handle_curses_change(const environment_t &vars) {
    guess_emoji_width(vars);
    init_curses(vars);
}

/// Whether to use posix_spawn when possible.
static relaxed_atomic_bool_t g_use_posix_spawn{false};

bool get_use_posix_spawn() { return g_use_posix_spawn; }

static bool allow_use_posix_spawn() {
    // OpenBSD's posix_spawn returns status 127, instead of erroring with ENOEXEC, when faced with a
    // shebangless script. Disable posix_spawn on OpenBSD.
#if defined(__OpenBSD__)
    return false;
#elif defined(__GLIBC__) && !defined(__UCLIBC__)  // uClibc defines __GLIBC__
    // Disallow posix_spawn entirely on glibc < 2.24.
    // See #8021.
    return __GLIBC_PREREQ(2, 24) ? true : false;
#else                                             // !defined(__OpenBSD__)
    return true;
#endif
    return true;
}

static void handle_fish_use_posix_spawn_change(const environment_t &vars) {
    // Note if the variable is missing or empty, we default to true if allowed.
    if (!allow_use_posix_spawn()) {
        g_use_posix_spawn = false;
    } else if (auto var = vars.get(L"fish_use_posix_spawn")) {
        g_use_posix_spawn = var->empty() || bool_from_string(var->as_string());
    } else {
        g_use_posix_spawn = true;
    }
}

/// Allow the user to override the limit on how much data the `read` command will process.
/// This is primarily for testing but could be used by users in special situations.
static void handle_read_limit_change(const environment_t &vars) {
    auto read_byte_limit_var = vars.get_unless_empty(L"fish_read_limit");
    if (read_byte_limit_var) {
        size_t limit = fish_wcstoull(read_byte_limit_var->as_string()->c_str());
        if (errno) {
            FLOGF(warning, "Ignoring fish_read_limit since it is not valid");
        } else {
            read_byte_limit = limit;
        }
    } else {
        read_byte_limit = DEFAULT_READ_BYTE_LIMIT;
    }
}

static void handle_fish_trace(const environment_t &vars) {
    trace_set_enabled(vars.get_unless_empty(L"fish_trace"));
}

/// Populate the dispatch table used by `env_dispatch_var_change()` to efficiently call the
/// appropriate function to handle a change to a variable.
/// Note this returns a new-allocated value that we expect to leak.
static std::unique_ptr<const var_dispatch_table_t> create_dispatch_table() {
    auto var_dispatch_table = make_unique<var_dispatch_table_t>();
    for (const auto &var_name : locale_variables) {
        var_dispatch_table->add(var_name, handle_locale_change);
    }

    for (const auto &var_name : curses_variables) {
        var_dispatch_table->add(var_name, handle_curses_change);
    }

    var_dispatch_table->add(L"fish_term256", handle_fish_term_change);
    var_dispatch_table->add(L"fish_term24bit", handle_fish_term_change);
    var_dispatch_table->add(L"fish_escape_delay_ms", update_wait_on_escape_ms);
    var_dispatch_table->add(L"fish_emoji_width", guess_emoji_width);
    var_dispatch_table->add(L"fish_ambiguous_width", handle_change_ambiguous_width);
    var_dispatch_table->add(L"LINES", handle_term_size_change);
    var_dispatch_table->add(L"COLUMNS", handle_term_size_change);
    var_dispatch_table->add(L"fish_complete_path", handle_complete_path_change);
    var_dispatch_table->add(L"fish_function_path", handle_function_path_change);
    var_dispatch_table->add(L"fish_read_limit", handle_read_limit_change);
    var_dispatch_table->add(L"fish_history", handle_fish_history_change);
    var_dispatch_table->add(L"fish_autosuggestion_enabled", handle_autosuggestion_change);
    var_dispatch_table->add(L"TZ", handle_tz_change);
    var_dispatch_table->add(L"fish_use_posix_spawn", handle_fish_use_posix_spawn_change);
    var_dispatch_table->add(L"fish_trace", handle_fish_trace);
    var_dispatch_table->add(L"fish_cursor_selection_mode",
                            handle_fish_cursor_selection_mode_change);

    // This std::move is required to avoid a build error on old versions of libc++ (#5801),
    // but it causes a different warning under newer versions of GCC (observed under GCC 9.3.0,
    // but not under llvm/clang 9).
#if __GNUC__ > 4
#pragma GCC diagnostic push
#pragma GCC diagnostic ignored "-Wredundant-move"
#endif
    return std::move(var_dispatch_table);
#if __GNUC__ > 4
#pragma GCC diagnostic pop
#endif
}

static void run_inits(const environment_t &vars) {
    // This is the subset of those dispatch functions which want to be run at startup.
    init_locale(vars);
    init_curses(vars);
    guess_emoji_width(vars);
    update_wait_on_escape_ms(vars);
    handle_read_limit_change(vars);
    handle_fish_use_posix_spawn_change(vars);
    handle_fish_trace(vars);
}

/// Updates our idea of whether we support term256 and term24bit (see issue #10222).
static void update_fish_color_support(const environment_t &vars) {
    // Detect or infer term256 support. If fish_term256 is set, we respect it;
    // otherwise infer it from the TERM variable or use terminfo.
    wcstring term;
    bool support_term256 = false;
    bool support_term24bit = false;

    if (auto term_var = vars.get(L"TERM")) term = term_var->as_string();

    if (auto fish_term256 = vars.get(L"fish_term256")) {
        // $fish_term256
        support_term256 = bool_from_string(fish_term256->as_string());
        FLOGF(term_support, L"256 color support determined by '$fish_term256'");
    } else if (term.find(L"256color") != wcstring::npos) {
        // TERM is *256color*: 256 colors explicitly supported
        support_term256 = true;
        FLOGF(term_support, L"256 color support enabled for TERM=%ls", term.c_str());
    } else if (term.find(L"xterm") != wcstring::npos) {
        // Assume that all 'xterm's can handle 25
        support_term256 = true;
        FLOGF(term_support, L"256 color support enabled for TERM=%ls", term.c_str());
    } else if (cur_term != nullptr) {
        // See if terminfo happens to identify 256 colors
        support_term256 = (max_colors >= 256);
        FLOGF(term_support, L"256 color support: %d colors per terminfo entry for %ls", max_colors,
              term.c_str());
    }

    // Handle $fish_term24bit
    if (auto fish_term24bit = vars.get(L"fish_term24bit")) {
        support_term24bit = bool_from_string(fish_term24bit->as_string());
        FLOGF(term_support, L"'fish_term24bit' preference: 24-bit color %ls",
              support_term24bit ? L"enabled" : L"disabled");
    } else {
        if (vars.get(L"STY") || string_prefixes_string(L"eterm", term)) {
            // Screen and emacs' ansi-term swallow truecolor sequences,
            // so we ignore them unless force-enabled.
            FLOGF(term_support, L"Truecolor support: disabling for eterm/screen");
            support_term24bit = false;
        } else if (cur_term != nullptr && max_colors >= 32767) {
            // $TERM wins, xterm-direct reports 32767 colors, we assume that's the minimum
            // as xterm is weird when it comes to color.
            FLOGF(term_support, L"Truecolor support: Enabling per terminfo for %ls with %d colors",
                  term.c_str(), max_colors);
            support_term24bit = true;
        } else {
            if (auto ct = vars.get(L"COLORTERM")) {
                // If someone set $COLORTERM, that's the sort of color they want.
                if (ct->as_string() == L"truecolor" || ct->as_string() == L"24bit") {
                    FLOGF(term_support, L"Truecolor support: Enabling per $COLORTERM='%ls'",
                          ct->as_string().c_str());
                    support_term24bit = true;
                }
            } else if (vars.get(L"KONSOLE_VERSION") || vars.get(L"KONSOLE_PROFILE_NAME")) {
                // All konsole versions that use $KONSOLE_VERSION are new enough to support this,
                // so no check is necessary.
                FLOGF(term_support, L"Truecolor support: Enabling for Konsole");
                support_term24bit = true;
            } else if (auto it = vars.get(L"ITERM_SESSION_ID")) {
                // Supporting versions of iTerm include a colon here.
                // We assume that if this is iTerm, it can't also be st, so having this check
                // inside is okay.
                if (it->as_string().find(L':') != wcstring::npos) {
                    FLOGF(term_support, L"Truecolor support: Enabling for ITERM");
                    support_term24bit = true;
                }
            } else if (string_prefixes_string(L"st-", term)) {
                FLOGF(term_support, L"Truecolor support: Enabling for st");
                support_term24bit = true;
            } else if (auto vte = vars.get(L"VTE_VERSION")) {
                if (fish_wcstod(vte->as_string(), nullptr) > 3600) {
                    FLOGF(term_support, L"Truecolor support: Enabling for VTE version %ls",
                          vte->as_string().c_str());
                    support_term24bit = true;
                }
            }
        }
    }
    color_support_t support = (support_term256 ? color_support_term256 : 0) |
                              (support_term24bit ? color_support_term24bit : 0);
    output_set_color_support(support);
}

// Try to initialize the terminfo/curses subsystem using our fallback terminal name. Do not set
// `TERM` to our fallback. We're only doing this in the hope of getting a functional
// shell. If we launch an external command that uses TERM it should get the same value we were
// given, if any.
static void initialize_curses_using_fallbacks(const environment_t &vars) {
    // xterm-256color is the most used terminal type by a massive margin,
    // especially counting terminals that are mostly compatible.
    const wchar_t *const fallbacks[] = {L"xterm-256color", L"xterm", L"ansi", L"dumb"};

    wcstring termstr = L"";
    auto term_var = vars.get_unless_empty(L"TERM");
    if (term_var) {
        termstr = term_var->as_string();
    }

    for (const wchar_t *fallback : fallbacks) {
        // If $TERM is already set to the fallback name we're about to use there isn't any point in
        // seeing if the fallback name can be used.
        if (termstr == fallback) {
            continue;
        }

        int err_ret = 0;
        std::string term = wcs2zstring(fallback);
        bool success = (setupterm(&term[0], STDOUT_FILENO, &err_ret) == OK);

        if (is_interactive_session()) {
            if (success) {
                FLOGF(warning, _(L"Using fallback terminal type '%s'."), term.c_str());
            } else {
                FLOGF(warning,
                      _(L"Could not set up terminal using the fallback terminal type '%s'."),
                      term.c_str());
            }
        }
        if (success) {
            break;
        }
    }
}

// Apply any platform-specific hacks to cur_term/
static void apply_term_hacks(const environment_t &vars) {
    UNUSED(vars);
    // Midnight Commander tries to extract the last line of the prompt,
    // and does so in a way that is broken if you do `\r` after it,
    // like we normally do.
    // See https://midnight-commander.org/ticket/4258.
    if (auto var = vars.get(L"MC_SID")) {
        screen_set_midnight_commander_hack();
    }

    // Be careful, variables like "enter_italics_mode" are #defined to dereference through cur_term.
    // See #8876.
    if (!cur_term) {
        return;
    }
#ifdef __APPLE__
    // Hack in missing italics and dim capabilities omitted from MacOS xterm-256color terminfo
    // Helps Terminal.app/iTerm
    wcstring term_prog;
    if (auto var = vars.get(L"TERM_PROGRAM")) {
        term_prog = var->as_string();
    }
    if (term_prog == L"Apple_Terminal" || term_prog == L"iTerm.app") {
        const auto term = vars.get(L"TERM");
        if (term && term->as_string() == L"xterm-256color") {
            static char sitm_esc[] = "\x1B[3m";
            static char ritm_esc[] = "\x1B[23m";
            static char dim_esc[] = "\x1B[2m";

            if (!enter_italics_mode) {
                enter_italics_mode = sitm_esc;
            }
            if (!exit_italics_mode) {
                exit_italics_mode = ritm_esc;
            }
            if (!enter_dim_mode) {
                enter_dim_mode = dim_esc;
            }
        }
    }
#endif
}

/// This is a pretty lame heuristic for detecting terminals that do not support setting the
/// title. If we recognise the terminal name as that of a virtual terminal, we assume it supports
/// setting the title. If we recognise it as that of a console, we assume it does not support
/// setting the title. Otherwise we check the ttyname and see if we believe it is a virtual
/// terminal.
///
/// One situation in which this breaks down is with screen, since screen supports setting the
/// terminal title if the underlying terminal does so, but will print garbage on terminals that
/// don't. Since we can't see the underlying terminal below screen there is no way to fix this.
static const wchar_t *const title_terms[] = {L"xterm", L"screen",    L"tmux",   L"nxterm",
                                             L"rxvt",  L"alacritty", L"wezterm"};
static bool does_term_support_setting_title(const environment_t &vars) {
    const auto term_var = vars.get_unless_empty(L"TERM");
    if (!term_var) return false;

    const wcstring term_str = term_var->as_string();
    const wchar_t *term = term_str.c_str();
    bool recognized = contains(title_terms, term_var->as_string());
    if (!recognized) recognized = !std::wcsncmp(term, L"xterm-", const_strlen(L"xterm-"));
    if (!recognized) recognized = !std::wcsncmp(term, L"screen-", const_strlen(L"screen-"));
    if (!recognized) recognized = !std::wcsncmp(term, L"tmux-", const_strlen(L"tmux-"));
    if (!recognized) {
        if (std::wcscmp(term, L"linux") == 0) return false;
        if (std::wcscmp(term, L"dumb") == 0) return false;
        // NetBSD
        if (std::wcscmp(term, L"vt100") == 0) return false;
        if (std::wcscmp(term, L"wsvt25") == 0) return false;

        char buf[PATH_MAX];
        int retval = ttyname_r(STDIN_FILENO, buf, PATH_MAX);
        if (retval != 0 || std::strstr(buf, "tty") || std::strstr(buf, "/vc/")) return false;
    }

    return true;
}

extern "C" {
void env_cleanup() {
    if (cur_term != nullptr) {
        del_curterm(cur_term);
        cur_term = nullptr;
    }
}
}

/// Initialize the curses subsystem.
static void init_curses(const environment_t &vars) {
    for (const auto &var_name : curses_variables) {
        std::string name = wcs2zstring(var_name);
        const auto var = vars.get_unless_empty(var_name, ENV_EXPORT);
        if (!var) {
            FLOGF(term_support, L"curses var %s missing or empty", name.c_str());
            unsetenv_lock(name.c_str());
        } else {
            std::string value = wcs2zstring(var->as_string());
            FLOGF(term_support, L"curses var %s='%s'", name.c_str(), value.c_str());
            setenv_lock(name.c_str(), value.c_str(), 1);
        }
    }

    // init_curses() is called more than once, which can lead to a memory leak if the previous
    // ncurses TERMINAL isn't freed before initializing it again with `setupterm()`.
    env_cleanup();

    int err_ret{0};
    if (setupterm(nullptr, STDOUT_FILENO, &err_ret) == ERR) {
        if (is_interactive_session()) {
            auto term = vars.get_unless_empty(L"TERM");
            FLOGF(warning, _(L"Could not set up terminal."));
            if (!term) {
                FLOGF(warning, _(L"TERM environment variable not set."));
            } else {
                FLOGF(warning, _(L"TERM environment variable set to '%ls'."),
                      term->as_string().c_str());
                FLOGF(warning, _(L"Check that this terminal type is supported on this system."));
            }
        }

        initialize_curses_using_fallbacks(vars);
    }

    apply_term_hacks(vars);

    can_set_term_title = does_term_support_setting_title(vars);
    term_has_xn =
        tigetflag(const_cast<char *>("xenl")) == 1;  // does terminal have the eat_newline_glitch
    update_fish_color_support(vars);
    // Invalidate the cached escape sequences since they may no longer be valid.
    layout_cache_t::shared.clear();
    curses_initialized = true;
}

static constexpr const char *utf8_locales[] = {
    "C.UTF-8", "en_US.UTF-8", "en_GB.UTF-8", "de_DE.UTF-8", "C.utf8", "UTF-8",
};

/// Initialize the locale subsystem.
static void init_locale(const environment_t &vars) {
    // We have to make a copy because the subsequent setlocale() call to change the locale will
    // invalidate the pointer from the this setlocale() call.
    char *old_msg_locale = strdup(setlocale(LC_MESSAGES, nullptr));

    for (const auto &var_name : locale_variables) {
        const auto var = vars.get_unless_empty(var_name, ENV_EXPORT);
        std::string name = wcs2zstring(var_name);
        if (!var) {
            FLOGF(env_locale, L"locale var %s missing or empty", name.c_str());
            unsetenv_lock(name.c_str());
        } else {
            const std::string value = wcs2zstring(var->as_string());
            FLOGF(env_locale, L"locale var %s='%s'", name.c_str(), value.c_str());
            setenv_lock(name.c_str(), value.c_str(), 1);
        }
    }

    char *locale = setlocale(LC_ALL, "");

    // Try to get a multibyte-capable encoding
    // A "C" locale is broken for our purposes - any wchar functions will break on it.
    // So we try *really really really hard* to not have one.
    bool fix_locale = true;
    if (auto allow_c = vars.get_unless_empty(L"fish_allow_singlebyte_locale")) {
        fix_locale = !bool_from_string(allow_c->as_string());
    }
    if (fix_locale && MB_CUR_MAX == 1) {
        FLOGF(env_locale, L"Have singlebyte locale, trying to fix");
        for (auto loc : utf8_locales) {
            setlocale(LC_CTYPE, loc);
            if (MB_CUR_MAX > 1) {
                FLOGF(env_locale, L"Fixed locale: '%s'", loc);
                break;
            }
        }
        if (MB_CUR_MAX == 1) {
            FLOGF(env_locale, L"Failed to fix locale");
        }
    }
    // We *always* use a C-locale for numbers,
    // because we always want "." except for in printf.
    setlocale(LC_NUMERIC, "C");

    // See that we regenerate our special locale for numbers.
    rust_invalidate_numeric_locale();

    fish_setlocale();
    FLOGF(env_locale, L"init_locale() setlocale(): '%s'", locale);

    const char *new_msg_locale = setlocale(LC_MESSAGES, nullptr);
    FLOGF(env_locale, L"old LC_MESSAGES locale: '%s'", old_msg_locale);
    FLOGF(env_locale, L"new LC_MESSAGES locale: '%s'", new_msg_locale);
#ifdef HAVE__NL_MSG_CAT_CNTR
    if (std::strcmp(old_msg_locale, new_msg_locale) != 0) {
        // Make change known to GNU gettext.
        extern int _nl_msg_cat_cntr;
        _nl_msg_cat_cntr++;
    }
#endif
    free(old_msg_locale);
}

/// Returns true if we think the terminal supports setting its title.
bool term_supports_setting_title() { return can_set_term_title; }<|MERGE_RESOLUTION|>--- conflicted
+++ resolved
@@ -196,11 +196,7 @@
 }
 
 void env_dispatch_var_change_ffi(const wcstring &key) {
-<<<<<<< HEAD
-    return env_dispatch_var_change(key, env_stack_t::principal());
-=======
     return env_dispatch_var_change(key, env_stack_principal());
->>>>>>> a6f71cfa
 }
 
 static void handle_fish_term_change(const env_stack_t &vars) {
