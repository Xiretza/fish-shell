--- conflicted
+++ resolved
@@ -6,11 +6,6 @@
 
 #include "common.h"
 #include "env.h"
-<<<<<<< HEAD
-
-class env_stack_t;
-=======
->>>>>>> a6f71cfa
 
 /// Initialize variable dispatch.
 void env_dispatch_init(const environment_t &vars);
